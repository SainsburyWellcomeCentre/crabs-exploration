--- conflicted
+++ resolved
@@ -10,69 +10,16 @@
 
 class TrackerEvaluate:
     def __init__(
-<<<<<<< HEAD
-        self,
-        gt_dir: str,
-        tracked_list: list,
-        iou_threshold: float,
-        video_name: str,
-        ckpt_name: str,
-    ):
-        self.gt_dir = gt_dir
-        self.tracked_list = tracked_list
-        self.iou_threshold = iou_threshold
-        self.video_name = video_name
-        self.ckpt_name = ckpt_name
-
-    @staticmethod
-    def extract_bbox_and_id(
-        data: Dict[str, Any]
-    ) -> Tuple[np.ndarray, np.ndarray]:
-        bbox = np.array(
-            [
-                data["x"],
-                data["y"],
-                data["x"] + data["width"],
-                data["y"] + data["height"],
-            ],
-            dtype=np.float32,
-        ).reshape(1, -1)
-        track_id = np.array([data["id"]], dtype=np.float32)
-        return bbox, track_id
-
-    def create_gt_list(
-        self,
-        ground_truth_data: list[Dict[str, Any]],
-        gt_boxes_list: list[np.ndarray],
-        gt_ids_list: list[np.ndarray],
-    ) -> Tuple[list[np.ndarray], list[np.ndarray]]:
-=======
         self,
         gt_dir: str,
         predicted_boxes_id: list[np.ndarray],
         iou_threshold: float,
     ):
->>>>>>> 99ed7548
         """
         Initialize the TrackerEvaluate class with ground truth directory, tracked list, and IoU threshold.
 
         Parameters
         ----------
-<<<<<<< HEAD
-        ground_truth_data : list[Dict[str, Any]]
-            A list containing ground truth bounding box data organized by frame number.
-        gt_boxes_list : list[np.ndarray]
-            A list to store the ground truth bounding boxes for each frame.
-        gt_ids_list : list[np.ndarray]
-            A list to store the ground truth IDs for each frame.
-
-        Returns
-        -------
-        Tuple[List[np.ndarray], List[np.ndarray]]:
-            A tuple containing two lists:
-            - A list of numpy arrays with ground truth bounding box data organized by frame number.
-            - A list of numpy arrays with ground truth IDs organized by frame number.
-=======
         gt_dir : str
             Directory path of the ground truth CSV file.
         tracked_list : List[np.ndarray]
@@ -98,7 +45,6 @@
             - 'bbox': A numpy array with shape (N, 4) containing coordinates of the bounding boxes
             [x, y, x + width, y + height] for every object in the frame.
             - 'id': A numpy array containing the IDs of the tracked objects.
->>>>>>> 99ed7548
         """
         predicted_dict: Dict[int, Dict[str, Any]] = {}
 
@@ -136,68 +82,6 @@
         ground_truth_dict: dict = {}
         for data in ground_truth_data:
             frame_number = data["frame_number"]
-<<<<<<< HEAD
-            bbox, track_id = self.extract_bbox_and_id(data)
-
-            if gt_boxes_list[frame_number].size == 0:
-                gt_boxes_list[frame_number] = bbox
-                gt_ids_list[frame_number] = track_id
-            else:
-                gt_boxes_list[frame_number] = np.vstack(
-                    [gt_boxes_list[frame_number], bbox]
-                )
-                gt_ids_list[frame_number] = np.hstack(
-                    [gt_ids_list[frame_number], track_id]
-                )
-
-        return gt_boxes_list, gt_ids_list
-
-    def get_ground_truth_data(
-        self,
-    ) -> Tuple[list[np.ndarray], list[np.ndarray]]:
-        """
-        Extract ground truth bounding box data from a CSV file.
-
-        Returns
-        -------
-        Tuple[List[np.ndarray], List[np.ndarray]]:
-            A tuple containing two lists:
-            - A list of numpy arrays with ground truth bounding box data organized by frame number.
-            Each numpy array represents the coordinates of the bounding boxes in the order:
-            x, y, x + width, y + height
-            - A list of numpy arrays with ground truth IDs organized by frame number.
-        """
-        ground_truth_data = []
-        max_frame_number = 0
-
-        # Open the CSV file and read its contents line by line
-        with open(self.gt_dir, "r") as csvfile:
-            csvreader = csv.reader(csvfile)
-            next(csvreader)  # Skip the header row
-            for row in csvreader:
-                data = extract_bounding_box_info(row)
-                ground_truth_data.append(data)
-                max_frame_number = max(max_frame_number, data["frame_number"])
-
-        # Initialize lists to store the ground truth bounding boxes and IDs for each frame
-        gt_boxes_list = [np.array([]) for _ in range(max_frame_number + 1)]
-        gt_ids_list = [np.array([]) for _ in range(max_frame_number + 1)]
-
-        # Populate the gt_boxes_list and gt_id_list
-        return self.create_gt_list(
-            ground_truth_data, gt_boxes_list, gt_ids_list
-        )
-
-    def save_tracking_results_to_csv(
-        self,
-        track_results: dict[str, Any],
-    ) -> None:
-        track_df = pd.DataFrame(track_results)
-        output_filename = (
-            f"{self.video_name}_{self.ckpt_name}_tracking_output.csv"
-        )
-        track_df.to_csv(output_filename, index=False)
-=======
             bbox = np.array(
                 [
                     data["x"],
@@ -224,7 +108,6 @@
                 ground_truth_dict[frame_number]["id"], dtype=np.float32
             )
         return ground_truth_dict
->>>>>>> 99ed7548
 
     def calculate_iou(self, box1: np.ndarray, box2: np.ndarray) -> float:
         """
@@ -268,69 +151,24 @@
 
     def count_identity_switches(
         self,
-<<<<<<< HEAD
-        prev_frame_id_map: Optional[Dict[int, int]],
-        current_frame_id_map: Dict[int, int],
-=======
         gt_to_tracked_id_previous_frame: Optional[Dict[int, int]],
         gt_to_tracked_id_current_frame: Dict[int, int],
->>>>>>> 99ed7548
     ) -> int:
         """
         Count the number of identity switches between two sets of object IDs.
 
         Parameters
         ----------
-<<<<<<< HEAD
-        prev_frame_id_map : Optional[Dict[int, int]]
-            A dictionary mapping ground truth IDs to predicted IDs from the previous frame.
-        gt_to_tracked_map : Dict[int, int]
-            A dictionary mapping ground truth IDs to predicted IDs for the current frame.
-
-=======
         gt_to_tracked_id_previous_frame : Optional[Dict[int, int]]
             A dictionary mapping ground truth IDs to predicted IDs from the previous frame.
         gt_to_tracked_id_current_frame : Dict[int, int]
             A dictionary mapping ground truth IDs to predicted IDs for the current frame.
->>>>>>> 99ed7548
 
         Returns
         -------
         int
             The number of identity switches between the two sets of object IDs.
         """
-<<<<<<< HEAD
-
-        if prev_frame_id_map is None:
-            return 0
-
-        prev_frame_gt_id_map = {v: k for k, v in prev_frame_id_map.items()}
-
-        switch_count = 0
-
-        for current_gt_id, current_tracked_id in current_frame_id_map.items():
-            # print(current_gt_id, current_tracked_id)
-            prev_tracked_id = prev_frame_id_map.get(current_gt_id)
-            # print(prev_tracked_id)
-            prev_gt_id = prev_frame_gt_id_map.get(current_tracked_id)
-            # print(prev_gt_id)
-            if prev_tracked_id is not None:
-                if prev_tracked_id != current_tracked_id:
-                    switch_count += 1
-            elif prev_gt_id is not None:
-                if current_gt_id != prev_gt_id:
-                    switch_count += 1
-
-        return switch_count
-
-    def evaluate_mota(
-        self,
-        gt_boxes: np.ndarray,
-        gt_ids: np.ndarray,
-        tracked_boxes: np.ndarray,
-        prev_frame_id_map: Optional[Dict[int, int]],
-    ) -> Tuple[float, int, int, int, int, int, Dict[int, int]]:
-=======
         if gt_to_tracked_id_previous_frame is None:
             return 0
 
@@ -390,22 +228,11 @@
         iou_threshold: float,
         gt_to_tracked_id_previous_frame: Optional[Dict[int, int]],
     ) -> Tuple[float, Dict[int, int]]:
->>>>>>> 99ed7548
         """
         Evaluate MOTA (Multiple Object Tracking Accuracy).
 
         Parameters
         ----------
-<<<<<<< HEAD
-        gt_boxes : np.ndarray
-            Ground truth bounding boxes of objects.
-        gt_ids : np.ndarray
-            Ground truth IDs corresponding to the bounding boxes.
-        tracked_boxes : np.ndarray
-            Tracked bounding boxes of objects.
-            Intersection over Union (IoU) threshold for considering a match.
-        prev_frame_id_map : Optional[Dict[int, int]]
-=======
         gt_data : Dict[str, np.ndarray]
             Dictionary containing ground truth bounding boxes and IDs.
             - 'bbox': Bounding boxes with shape (N, 4).
@@ -417,7 +244,6 @@
         iou_threshold : float
             Intersection over Union (IoU) threshold for considering a match.
         gt_to_tracked_id_previous_frame : Optional[Dict[int, int]]
->>>>>>> 99ed7548
             A dictionary mapping ground truth IDs to predicted IDs from the previous frame.
 
         Returns
@@ -426,34 +252,11 @@
             The computed MOTA (Multi-Object Tracking Accuracy) score for the tracking performance.
         Dict[int, int]
             A dictionary mapping ground truth IDs to predicted IDs for the current frame.
-<<<<<<< HEAD
-
-        Notes
-        -----
-        MOTA is calculated using the following formula:
-
-        MOTA = 1 - (Missed Detections + False Positives + Identity Switches) / Total Ground Truth
-
-        - Missed Detections: Instances where the ground truth objects were not detected by the tracking algorithm.
-        - False Positives: Instances where the tracking algorithm produces a detection where there is no corresponding ground truth object.
-        - Identity Switches: Instances where the tracking algorithm assigns a different ID to an object compared to its ID in the previous frame.
-        - Total Ground Truth: The total number of ground truth objects in the scene.
-
-        The MOTA score ranges from -inf to 1, with higher values indicating better tracking performance.
-        A MOTA score of 1 indicates perfect tracking, where there are no missed detections, false positives, or identity switches.
-=======
->>>>>>> 99ed7548
         """
         total_gt = len(gt_data["bbox"])
         false_positive = 0
-<<<<<<< HEAD
-        true_positive = 0
-        matched_gt_boxes = set()
-        gt_to_tracked_map = {}
-=======
         indices_of_matched_gt_boxes = set()
         gt_to_tracked_id_current_frame = {}
->>>>>>> 99ed7548
 
         pred_boxes = pred_data["bbox"]
         pred_ids = pred_data["id"]
@@ -467,22 +270,6 @@
             index_gt_not_match = None
 
             for j, gt_box in enumerate(gt_boxes):
-<<<<<<< HEAD
-                if j not in matched_gt_boxes:
-                    iou = self.calculate_iou(gt_box[:4], tracked_box[:4])
-                    if iou > self.iou_threshold and iou > best_iou:
-                        best_iou = iou
-                        best_match = j
-
-            if best_match is not None:
-                true_positive += 1
-                # successfully found a matching ground truth box for the tracked box.
-                matched_gt_boxes.add(best_match)
-                # Map ground truth ID to tracked ID
-                gt_to_tracked_map[int(gt_ids[best_match])] = int(
-                    tracked_box[-1]
-                )
-=======
                 if j not in indices_of_matched_gt_boxes:
                     iou = self.calculate_iou(gt_box, pred_box)
                     if iou > iou_threshold and iou > best_iou:
@@ -498,7 +285,6 @@
                 gt_to_tracked_id_current_frame[
                     int(gt_ids[index_gt_best_match])
                 ] = int(pred_id)
->>>>>>> 99ed7548
             else:
                 false_positive += 1
             if index_gt_not_match is not None:
@@ -506,61 +292,30 @@
                     int(gt_ids[index_gt_not_match])
                 ] = np.nan
 
-<<<<<<< HEAD
-        missed_detections = total_gt - len(matched_gt_boxes)
-
-        num_switches = self.count_identity_switches(
-            prev_frame_id_map, gt_to_tracked_map
-=======
         missed_detections = total_gt - len(indices_of_matched_gt_boxes)
         num_switches = self.count_identity_switches(
             gt_to_tracked_id_previous_frame, gt_to_tracked_id_current_frame
->>>>>>> 99ed7548
         )
 
         mota = (
             1 - (missed_detections + false_positive + num_switches) / total_gt
         )
-<<<<<<< HEAD
-        return (
-            mota,
-            true_positive,
-            missed_detections,
-            false_positive,
-            num_switches,
-            total_gt,
-            gt_to_tracked_map,
-        )
-
-    def evaluate_tracking(
-        self,
-        gt_boxes_list: list,
-        gt_ids_list: list,
-=======
         return mota, gt_to_tracked_id_current_frame
 
     def evaluate_tracking(
         self,
         ground_truth_dict: Dict[int, Dict[str, Any]],
         predicted_dict: Dict[int, Dict[str, Any]],
->>>>>>> 99ed7548
     ) -> list[float]:
         """
         Evaluate tracking performance using the Multi-Object Tracking Accuracy (MOTA) metric.
 
         Parameters
         ----------
-<<<<<<< HEAD
-        gt_boxes_list : list[float]
-            List of ground truth bounding boxes for each frame.
-        gt_id_list : list[float]
-            List of ground truth ID for each frame.
-=======
         ground_truth_dict : dict
             Dictionary containing ground truth bounding boxes and IDs for each frame, organized by frame number.
         predicted_dict : dict
             Dictionary containing predicted bounding boxes and IDs for each frame, organized by frame number.
->>>>>>> 99ed7548
 
         Returns
         -------
@@ -569,41 +324,6 @@
         """
         mota_values = []
         prev_frame_id_map: Optional[dict] = None
-<<<<<<< HEAD
-        results: dict[str, Any] = {
-            "Frame Number": [],
-            "Total Ground Truth": [],
-            "True Positives": [],
-            "Missed Detections": [],
-            "False Positives": [],
-            "Number of Switches": [],
-            "Mota": [],
-        }
-        for frame_idx, (gt_boxes, gt_ids, tracked_boxes) in enumerate(
-            zip(gt_boxes_list, gt_ids_list, self.tracked_list)
-        ):
-            (
-                mota,
-                true_positives,
-                missed_detections,
-                false_positives,
-                num_switches,
-                total_gt,
-                prev_frame_id_map,
-            ) = self.evaluate_mota(
-                gt_boxes, gt_ids, tracked_boxes, prev_frame_id_map
-            )
-            mota_values.append(mota)
-            results["Frame Number"].append(frame_idx + 1)
-            results["Total Ground Truth"].append(total_gt)
-            results["True Positives"].append(true_positives)
-            results["Missed Detections"].append(missed_detections)
-            results["False Positives"].append(false_positives)
-            results["Number of Switches"].append(num_switches)
-            results["Mota"].append(mota)
-
-        self.save_tracking_results_to_csv(results)
-=======
 
         for frame_number in sorted(ground_truth_dict.keys()):
             gt_data_frame = ground_truth_dict[frame_number]
@@ -617,7 +337,6 @@
                     prev_frame_id_map,
                 )
                 mota_values.append(mota)
->>>>>>> 99ed7548
 
         return mota_values
 
@@ -625,13 +344,8 @@
         """
         Run evaluation of tracking based on tracking ground truth.
         """
-<<<<<<< HEAD
-        gt_boxes_list, gt_id_list = self.get_ground_truth_data()
-        mota_values = self.evaluate_tracking(gt_boxes_list, gt_id_list)
-=======
         predicted_dict = self.get_predicted_data()
         ground_truth_dict = self.get_ground_truth_data()
         mota_values = self.evaluate_tracking(ground_truth_dict, predicted_dict)
->>>>>>> 99ed7548
         overall_mota = np.mean(mota_values)
         logging.info("Overall MOTA: %f" % overall_mota)