"""Evaluate tracker using the Multi-Object Tracking Accuracy (MOTA) metric."""

import csv
import logging
<<<<<<< HEAD
from pathlib import Path
from typing import Any, Dict, Optional, Tuple
=======
from typing import Any, Optional
>>>>>>> b72d4ade

import numpy as np

from crabs.tracker.utils.tracking import (
    extract_bounding_box_info,
    save_tracking_mota_metrics,
)


class TrackerEvaluate:
    """Interface to evaluate tracker."""

    def __init__(
        self,
        gt_dir: str,
        predicted_boxes_id: list[np.ndarray],
        iou_threshold: float,
        tracking_output_dir: Path,
    ):
        """Initialize the TrackerEvaluate class.

        Initialised with ground truth directory, tracked list, and IoU
        threshold.

        Parameters
        ----------
        gt_dir : str
            Directory path of the ground truth CSV file.
        predicted_boxes_id : list[np.ndarray]
            List of numpy arrays containing predicted bounding boxes and IDs.
        iou_threshold : float
            Intersection over Union (IoU) threshold for evaluating
            tracking performance.

        """
        self.gt_dir = gt_dir
        self.predicted_boxes_id = predicted_boxes_id
        self.iou_threshold = iou_threshold
<<<<<<< HEAD
        self.tracking_output_dir = tracking_output_dir
=======
        self.last_known_predicted_ids: dict = {}
>>>>>>> b72d4ade

    def get_predicted_data(self) -> dict[int, dict[str, Any]]:
        """Format predicted bounding box and ID as dictionary.

        Dictionary keys are frame numbers.

        Returns
        -------
        dict[int, dict[str, Any]]:
            A dictionary where the key is the frame number and the value is
            another dictionary containing:
            - 'bbox': A numpy array with shape (N, 4) containing coordinates
            of the bounding boxes [x, y, x + width, y + height] for every
            object in the frame.
            - 'id': A numpy array containing the IDs of the tracked objects.

        """
        predicted_dict: dict[int, dict[str, Any]] = {}

        for frame_number, frame_data in enumerate(self.predicted_boxes_id):
            if frame_data.size == 0:
                continue

            bboxes = frame_data[:, :4]
            ids = frame_data[:, 4]

            predicted_dict[frame_number] = {"bbox": bboxes, "id": ids}

        return predicted_dict

    def get_ground_truth_data(self) -> dict[int, dict[str, Any]]:
        """Fromat ground truth bounding box data as dict with key frame number.

        Returns
        -------
        dict[int, dict[str, Any]]:
            A dictionary where the key is the frame number and the value is
            another dictionary containing:
            - 'bbox': A numpy arrays with shape of (N, 4) containing
                coordinates of the bounding box [x, y, x + width, y + height]
                for every crabs in the frame.
            - 'id': The ground truth ID

        """
        with open(self.gt_dir) as csvfile:
            csvreader = csv.reader(csvfile)
            next(csvreader)  # Skip the header row
            ground_truth_data = [
                extract_bounding_box_info(row) for row in csvreader
            ]

        # Format as a dictionary with key = frame number
        ground_truth_dict: dict = {}
        for data in ground_truth_data:
            frame_number = data["frame_number"]
            bbox = np.array(
                [
                    data["x"],
                    data["y"],
                    data["x"] + data["width"],
                    data["y"] + data["height"],
                ],
                dtype=np.float32,
            )
            track_id = int(float(data["id"]))

            if frame_number not in ground_truth_dict:
                ground_truth_dict[frame_number] = {"bbox": [], "id": []}

            ground_truth_dict[frame_number]["bbox"].append(bbox)
            ground_truth_dict[frame_number]["id"].append(track_id)

        # format as numpy arrays
        for frame_number in ground_truth_dict:
            ground_truth_dict[frame_number]["bbox"] = np.array(
                ground_truth_dict[frame_number]["bbox"], dtype=np.float32
            )
            ground_truth_dict[frame_number]["id"] = np.array(
                ground_truth_dict[frame_number]["id"], dtype=np.float32
            )
        return ground_truth_dict

    def calculate_iou(self, box1: np.ndarray, box2: np.ndarray) -> float:
        """Calculate IoU (Intersection over Union) of two bounding boxes.

        Parameters
        ----------
        box1 : np.ndarray
            Coordinates [x1, y1, x2, y2] of the first bounding box.
            Here, (x1, y1) represents the top-left corner, and (x2, y2)
            represents the bottom-right corner.
        box2 : np.ndarray
            Coordinates [x1, y1, x2, y2] of the second bounding box.
            Here, (x1, y1) represents the top-left corner, and (x2, y2)
            represents the bottom-right corner.

        Returns
        -------
        float
            IoU value.

        """
        x1_box1, y1_box1, x2_box1, y2_box1 = box1
        x1_box2, y1_box2, x2_box2, y2_box2 = box2

        # Calculate intersection coordinates
        x1_intersect = max(x1_box1, x1_box2)
        y1_intersect = max(y1_box1, y1_box2)
        x2_intersect = min(x2_box1, x2_box2)
        y2_intersect = min(y2_box1, y2_box2)

        # Calculate area of intersection rectangle
        intersect_width = max(0, x2_intersect - x1_intersect + 1)
        intersect_height = max(0, y2_intersect - y1_intersect + 1)
        intersect_area = intersect_width * intersect_height

        # Calculate area of individual bounding boxes
        box1_area = (x2_box1 - x1_box1 + 1) * (y2_box1 - y1_box1 + 1)
        box2_area = (x2_box2 - x1_box2 + 1) * (y2_box2 - y1_box2 + 1)

        iou = intersect_area / float(box1_area + box2_area - intersect_area)

        return iou

    def count_identity_switches(  # noqa: C901
        self,
        gt_to_tracked_id_previous_frame: Optional[dict[int, int]],
        gt_to_tracked_id_current_frame: dict[int, int],
    ) -> int:
        """Count the number of identity switches between two sets of IDs.

        Parameters
        ----------
        gt_to_tracked_id_previous_frame : Optional[dict[int, int]]
            A dictionary mapping ground truth IDs to predicted IDs from the
            previous frame.
        gt_to_tracked_id_current_frame : dict[int, int]
            A dictionary mapping ground truth IDs to predicted IDs for the
            current frame.

        Returns
        -------
        int
            The number of identity switches between the two sets of object IDs.

        """
        if gt_to_tracked_id_previous_frame is None:
            for gt_id, pred_id in gt_to_tracked_id_current_frame.items():
                if not np.isnan(pred_id):
                    self.last_known_predicted_ids[gt_id] = pred_id
            return 0

        switch_counter = 0
        # Filter sets of ground truth IDs for current and previous frames
        # to exclude NaN predicted IDs
        gt_ids_current_frame = set(gt_to_tracked_id_current_frame.keys())
        gt_ids_prev_frame = set(gt_to_tracked_id_previous_frame.keys())

        # Compute lists of ground truth IDs that continue, disappear,
        # and appear
        gt_ids_cont = list(gt_ids_current_frame & gt_ids_prev_frame)
        gt_ids_disappear = list(gt_ids_prev_frame - gt_ids_current_frame)
        gt_ids_appear = list(gt_ids_current_frame - gt_ids_prev_frame)

        # Store used predicted IDs to avoid double counting
        # In `used_pred_ids` we log IDs from either the current or the
        # previous frame that have been involved in an already
        # counted ID switch.
        used_pred_ids = set()

        # Case 1: Objects that continue to exist according to GT
        for gt_id in gt_ids_cont:
            previous_pred_id = gt_to_tracked_id_previous_frame.get(gt_id)
            current_pred_id = gt_to_tracked_id_current_frame.get(gt_id)
            if all(
                not np.isnan(x)  # type: ignore
                for x in [previous_pred_id, current_pred_id]
            ):  # Exclude if missed detection in previous AND current frame
                if current_pred_id != previous_pred_id:
                    switch_counter += 1
                    used_pred_ids.add(current_pred_id)
            # if the object was a missed detection in the previous frame:
            # check if current prediction matches historical
            elif np.isnan(previous_pred_id) and not np.isnan(current_pred_id):  # type: ignore  # noqa: SIM102
                if gt_id in self.last_known_predicted_ids:
                    last_known_predicted_id = self.last_known_predicted_ids[
                        gt_id
                    ]
                    if current_pred_id != last_known_predicted_id:
                        switch_counter += 1
            # save most recent predicted ID associated to this groundtruth ID
            self.last_known_predicted_ids[gt_id] = current_pred_id

        # Case 2: Objects that disappear according to GT
        for gt_id in gt_ids_disappear:
            previous_pred_id = gt_to_tracked_id_previous_frame.get(gt_id)
            if not np.isnan(  # noqa: SIM102
                previous_pred_id  # type: ignore
            ):  # Exclude if missed detection in previous frame
                if previous_pred_id in gt_to_tracked_id_current_frame.values():  # noqa: SIM102
                    if previous_pred_id not in used_pred_ids:
                        switch_counter += 1
                        used_pred_ids.add(previous_pred_id)

        # Case 3: Objects that appear according to GT
        for gt_id in gt_ids_appear:
            current_pred_id = gt_to_tracked_id_current_frame.get(gt_id)
            if not np.isnan(
                current_pred_id  # type: ignore
            ):  # Exclude if missed detection in current frame
                # check if there was and ID switch wrt previous frame
                if current_pred_id in gt_to_tracked_id_previous_frame.values():
                    if previous_pred_id not in used_pred_ids:
                        switch_counter += 1
                # if ID not immediately swapped from previous frame:
                # check if predicted ID matches the last known one
                elif gt_id in self.last_known_predicted_ids:
                    last_known_predicted_id = self.last_known_predicted_ids[
                        gt_id
                    ]
                    if current_pred_id != last_known_predicted_id:
                        switch_counter += 1
                self.last_known_predicted_ids[gt_id] = current_pred_id

        return switch_counter

    def evaluate_mota(
        self,
        gt_data: dict[str, np.ndarray],
        pred_data: dict[str, np.ndarray],
        iou_threshold: float,
<<<<<<< HEAD
        gt_to_tracked_id_previous_frame: Optional[Dict[int, int]],
    ) -> Tuple[float, int, int, int, int, int, Dict[int, int]]:
        """
        Evaluate MOTA (Multiple Object Tracking Accuracy).
=======
        gt_to_tracked_id_previous_frame: Optional[dict[int, int]],
    ) -> tuple[float, dict[int, int]]:
        """Evaluate MOTA (Multiple Object Tracking Accuracy).
>>>>>>> b72d4ade

        Parameters
        ----------
        gt_data : dict[str, np.ndarray]
            Dictionary containing ground truth bounding boxes and IDs.
            - 'bbox': Bounding boxes with shape (N, 4).
            - 'id': Ground truth IDs with shape (N,).
        pred_data : dict[str, np.ndarray]
            Dictionary containing predicted bounding boxes and IDs.
            - 'bbox': Bounding boxes with shape (N, 4).
            - 'id': Predicted IDs with shape (N,).
        iou_threshold : float
            Intersection over Union (IoU) threshold for considering a match.
        gt_to_tracked_id_previous_frame : Optional[dict[int, int]]
            A dictionary mapping ground truth IDs to predicted IDs from the
            previous frame.

        Returns
        -------
        float
            The computed MOTA (Multi-Object Tracking Accuracy) score for the
            tracking performance.
        dict[int, int]
            A dictionary mapping ground truth IDs to predicted IDs for the
            current frame.

        """
        total_gt = len(gt_data["bbox"])
        false_positive = 0
        true_positive = 0
        indices_of_matched_gt_boxes = set()
        gt_to_tracked_id_current_frame = {}

        pred_boxes = pred_data["bbox"]
        pred_ids = pred_data["id"]

        gt_boxes = gt_data["bbox"]
        gt_ids = gt_data["id"]

        for _i, (pred_box, pred_id) in enumerate(zip(pred_boxes, pred_ids)):
            best_iou = 0.0
            index_gt_best_match = None
            index_gt_not_match = None

            for j, gt_box in enumerate(gt_boxes):
                if j not in indices_of_matched_gt_boxes:
                    iou = self.calculate_iou(gt_box, pred_box)
                    if iou > iou_threshold and iou > best_iou:
                        best_iou = iou
                        index_gt_best_match = j
                    else:
                        index_gt_not_match = j

            if index_gt_best_match is not None:
<<<<<<< HEAD
                true_positive += 1
                # Successfully found a matching ground truth box for the tracked box.
=======
                # Successfully found a matching ground truth box for the
                # tracked box.
>>>>>>> b72d4ade
                indices_of_matched_gt_boxes.add(index_gt_best_match)
                # Map ground truth ID to tracked ID
                gt_to_tracked_id_current_frame[
                    int(gt_ids[index_gt_best_match])
                ] = int(pred_id)
            else:
                false_positive += 1
            if index_gt_not_match is not None:
                gt_to_tracked_id_current_frame[
                    int(gt_ids[index_gt_not_match])
                ] = np.nan  # type: ignore

        missed_detections = total_gt - len(indices_of_matched_gt_boxes)
        num_switches = self.count_identity_switches(
            gt_to_tracked_id_previous_frame, gt_to_tracked_id_current_frame
        )

        mota = (
            1 - (missed_detections + false_positive + num_switches) / total_gt
        )
<<<<<<< HEAD
        return (
            mota,
            true_positive,
            missed_detections,
            false_positive,
            num_switches,
            total_gt,
            gt_to_tracked_id_current_frame,
        )
=======

        return mota, gt_to_tracked_id_current_frame
>>>>>>> b72d4ade

    def evaluate_tracking(
        self,
        ground_truth_dict: dict[int, dict[str, Any]],
        predicted_dict: dict[int, dict[str, Any]],
    ) -> list[float]:
        """Evaluate tracking with the Multi-Object Tracking Accuracy metric.

        Parameters
        ----------
        ground_truth_dict : dict
            Dictionary containing ground truth bounding boxes and IDs for each
            frame, organized by frame number.
        predicted_dict : dict
            Dictionary containing predicted bounding boxes and IDs for each
            frame, organized by frame number.

        Returns
        -------
        list[float]:
            The computed MOTA (Multi-Object Tracking Accuracy) score for the
            tracking performance.

        """
        mota_values = []
        prev_frame_id_map: Optional[dict] = None
        results: dict[str, Any] = {
            "Frame Number": [],
            "Total Ground Truth": [],
            "True Positives": [],
            "Missed Detections": [],
            "False Positives": [],
            "Number of Switches": [],
            "Mota": [],
        }

        for frame_number in sorted(ground_truth_dict.keys()):
            gt_data_frame = ground_truth_dict[frame_number]

            if frame_number < len(predicted_dict):
                pred_data_frame = predicted_dict[frame_number]

                (
                    mota,
                    true_positives,
                    missed_detections,
                    false_positives,
                    num_switches,
                    total_gt,
                    prev_frame_id_map,
                ) = self.evaluate_mota(
                    gt_data_frame,
                    pred_data_frame,
                    self.iou_threshold,
                    prev_frame_id_map,
                )
                mota_values.append(mota)
                results["Frame Number"].append(frame_number)
                results["Total Ground Truth"].append(total_gt)
                results["True Positives"].append(true_positives)
                results["Missed Detections"].append(missed_detections)
                results["False Positives"].append(false_positives)
                results["Number of Switches"].append(num_switches)
                results["Mota"].append(mota)

        save_tracking_mota_metrics(self.tracking_output_dir, results)

        return mota_values

    def run_evaluation(self) -> None:
        """Run evaluation of tracking based on tracking ground truth."""
        predicted_dict = self.get_predicted_data()
        ground_truth_dict = self.get_ground_truth_data()
        mota_values = self.evaluate_tracking(ground_truth_dict, predicted_dict)

        overall_mota = np.mean(mota_values)
        logging.info("Overall MOTA: %f" % overall_mota)  # noqa: UP031<|MERGE_RESOLUTION|>--- conflicted
+++ resolved
@@ -2,12 +2,8 @@
 
 import csv
 import logging
-<<<<<<< HEAD
 from pathlib import Path
-from typing import Any, Dict, Optional, Tuple
-=======
 from typing import Any, Optional
->>>>>>> b72d4ade
 
 import numpy as np
 
@@ -41,16 +37,15 @@
         iou_threshold : float
             Intersection over Union (IoU) threshold for evaluating
             tracking performance.
+        tracking_output_dir : Path
+            Path to the directory where the tracking output will be saved.
 
         """
         self.gt_dir = gt_dir
         self.predicted_boxes_id = predicted_boxes_id
         self.iou_threshold = iou_threshold
-<<<<<<< HEAD
         self.tracking_output_dir = tracking_output_dir
-=======
         self.last_known_predicted_ids: dict = {}
->>>>>>> b72d4ade
 
     def get_predicted_data(self) -> dict[int, dict[str, Any]]:
         """Format predicted bounding box and ID as dictionary.
@@ -282,16 +277,9 @@
         gt_data: dict[str, np.ndarray],
         pred_data: dict[str, np.ndarray],
         iou_threshold: float,
-<<<<<<< HEAD
-        gt_to_tracked_id_previous_frame: Optional[Dict[int, int]],
-    ) -> Tuple[float, int, int, int, int, int, Dict[int, int]]:
-        """
-        Evaluate MOTA (Multiple Object Tracking Accuracy).
-=======
         gt_to_tracked_id_previous_frame: Optional[dict[int, int]],
-    ) -> tuple[float, dict[int, int]]:
+    ) -> tuple[float, int, int, int, int, int, dict[int, int]]:
         """Evaluate MOTA (Multiple Object Tracking Accuracy).
->>>>>>> b72d4ade
 
         Parameters
         ----------
@@ -346,13 +334,9 @@
                         index_gt_not_match = j
 
             if index_gt_best_match is not None:
-<<<<<<< HEAD
                 true_positive += 1
-                # Successfully found a matching ground truth box for the tracked box.
-=======
                 # Successfully found a matching ground truth box for the
                 # tracked box.
->>>>>>> b72d4ade
                 indices_of_matched_gt_boxes.add(index_gt_best_match)
                 # Map ground truth ID to tracked ID
                 gt_to_tracked_id_current_frame[
@@ -373,7 +357,6 @@
         mota = (
             1 - (missed_detections + false_positive + num_switches) / total_gt
         )
-<<<<<<< HEAD
         return (
             mota,
             true_positive,
@@ -383,10 +366,6 @@
             total_gt,
             gt_to_tracked_id_current_frame,
         )
-=======
-
-        return mota, gt_to_tracked_id_current_frame
->>>>>>> b72d4ade
 
     def evaluate_tracking(
         self,
