--- conflicted
+++ resolved
@@ -20,11 +20,7 @@
     release_video,
     save_required_output,
 )
-<<<<<<< HEAD
 from crabs.tracker.utils.tracking import get_ground_truth_data, prep_sort
-=======
-from crabs.tracker.utils.tracking import prep_sort
->>>>>>> 99ed7548
 
 
 class Tracking:
@@ -82,19 +78,6 @@
         if not self.video.isOpened():
             raise Exception("Error opening video file")
         self.video_file_root = f"{Path(self.video_path).stem}"
-<<<<<<< HEAD
-=======
-
-    def prep_outputs(self):
-        """
-        Prepare csv writer and if required, video writer.
-        """
-        (
-            self.csv_writer,
-            self.csv_file,
-            self.tracking_output_dir,
-        ) = prep_csv_writer(self.args.output_dir, self.video_file_root)
->>>>>>> 99ed7548
 
     def prep_outputs(self):
         """
@@ -193,11 +176,7 @@
             # Break if beyond end frame (mostly for debugging)
             if (
                 self.args.max_frames_to_read
-<<<<<<< HEAD
-                and frame_idx > self.args.max_frames_to_read
-=======
                 and frame_idx + 1 > self.args.max_frames_to_read
->>>>>>> 99ed7548
             ):
                 break
 
@@ -230,11 +209,7 @@
                 self.video_output,
                 tracked_boxes_id_per_frame,
                 frame,
-<<<<<<< HEAD
-                frame_idx,
-=======
                 frame_idx + 1,
->>>>>>> 99ed7548
                 pred_scores,
                 ground_truth_dict,
             )
@@ -243,16 +218,7 @@
             frame_idx += 1
 
         if self.args.gt_path:
-<<<<<<< HEAD
             evaluation.run_evaluation(self.tracked_bbox_id, ground_truth_dict)
-=======
-            evaluation = TrackerEvaluate(
-                self.args.gt_path,
-                self.tracked_bbox_id,
-                self.config["iou_threshold"],
-            )
-            evaluation.run_evaluation()
->>>>>>> 99ed7548
 
         # Close input video
         self.video.release()
