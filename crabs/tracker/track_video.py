--- conflicted
+++ resolved
@@ -190,12 +190,8 @@
                 self.video_output,
                 tracked_boxes,
                 frame,
-<<<<<<< HEAD
                 frame_idx,
-=======
-                frame_number,
                 pred_scores,
->>>>>>> 492d72a4
             )
 
             # update frame number
