--- conflicted
+++ resolved
@@ -222,11 +222,8 @@
                 tracked_boxes,
                 frame,
                 frame_number,
-<<<<<<< HEAD
                 orientation_data,
-=======
                 pred_scores,
->>>>>>> 492d72a4
             )
 
             # update frame number
