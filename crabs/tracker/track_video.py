import argparse
import logging
import os
import sys
from pathlib import Path

import cv2
import numpy as np
import torch
import torchvision.transforms.v2 as transforms
import yaml  # type: ignore

from crabs.detector.models import FasterRCNN
from crabs.tracker.evaluate_tracker import TrackerEvaluate
from crabs.tracker.sort import Sort
from crabs.tracker.utils.io import (
    close_csv_file,
    prep_csv_writer,
    prep_video_writer,
    release_video,
    save_required_output,
)
<<<<<<< HEAD
from crabs.tracker.utils.tracking import (
    calculate_velocity,
    get_orientation,
    prep_sort,
)
=======
from crabs.tracker.utils.tracking import prep_sort
>>>>>>> 99ed7548


class Tracking:
    """
    A class for performing crabs tracking on a video
    using a trained model.

    Parameters
    ----------
    args : argparse.Namespace)
        Command-line arguments containing configuration settings.

    Attributes
    ----------
    args : argparse.Namespace
        The command-line arguments provided.
    video_path : str
        The path to the input video.
    sort_tracker : Sort
        An instance of the sorting algorithm used for tracking.
    """

    def __init__(self, args: argparse.Namespace) -> None:
        self.args = args
        self.config_file = args.config_file
<<<<<<< HEAD
        self.load_config_yaml()

=======
>>>>>>> 99ed7548
        self.video_path = args.video_path
        self.trained_model_path = self.args.trained_model_path
        self.device = self.args.device

        self.setup()
        self.prep_outputs()

        self.sort_tracker = Sort(
            max_age=self.config["max_age"],
            min_hits=self.config["min_hits"],
            iou_threshold=self.config["iou_threshold"],
        )

    def setup(self):
        """
        Load tracking config, trained model and input video path.
        """
        with open(self.config_file, "r") as f:
            self.config = yaml.safe_load(f)

        # Get trained model
        self.trained_model = FasterRCNN.load_from_checkpoint(
            self.trained_model_path
        )
<<<<<<< HEAD
        trained_model.eval()
        trained_model.to(self.device)  # Should device be a CLI?
        return trained_model
=======
        self.trained_model.eval()
        self.trained_model.to(self.device)
>>>>>>> 99ed7548

        # Load the input video
        self.video = cv2.VideoCapture(self.video_path)
        if not self.video.isOpened():
            raise Exception("Error opening video file")
        self.video_file_root = f"{Path(self.video_path).stem}"

    def prep_outputs(self):
        """
        Prepare csv writer and if required, video writer.
        """
        (
            self.csv_writer,
            self.csv_file,
            self.tracking_output_dir,
        ) = prep_csv_writer(self.args.output_dir, self.video_file_root)

        cap_fps = self.video.get(cv2.CAP_PROP_FPS)
        self.frame_time_interval = 1 / cap_fps

        if self.args.save_video:
            frame_width = int(self.video.get(cv2.CAP_PROP_FRAME_WIDTH))
            frame_height = int(self.video.get(cv2.CAP_PROP_FRAME_HEIGHT))

            self.video_output = prep_video_writer(
                self.tracking_output_dir,
                frame_width,
                frame_height,
                cap_fps,
            )
        else:
            self.video_output = None

    def get_prediction(self, frame: np.ndarray) -> torch.Tensor:
        """
        Get prediction from the trained model for a given frame.

        Parameters
        ----------
        frame : np.ndarray
            The input frame for which prediction is to be obtained.

        Returns
        -------
        torch.Tensor:
            The prediction tensor from the trained model.
        """
        transform = transforms.Compose(
            [
                transforms.ToImage(),
                transforms.ToDtype(torch.float32, scale=True),
            ]
        )
        img = transform(frame).to(self.device)
        img = img.unsqueeze(0)
        with torch.no_grad():
            prediction = self.trained_model(img)
        return prediction

    def update_tracking(self, prediction: dict) -> list[list[float]]:
        """
        Update the tracking system with the latest prediction.

        Parameters
        ----------
        prediction : dict
            Dictionary containing predicted bounding boxes, scores, and labels.

        Returns
        -------
        list[list[float]]:
            list of tracked bounding boxes after updating the tracking system.
        """
        pred_sort = prep_sort(prediction, self.config["score_threshold"])
        tracked_boxes_id_per_frame = self.sort_tracker.update(pred_sort)
        self.tracked_bbox_id.append(tracked_boxes_id_per_frame)
        return tracked_boxes_id_per_frame

    def run_tracking(self):
        """
        Run object detection + tracking on the video frames.
        """
        # If we pass ground truth: check the path exist
        if self.args.gt_path and not os.path.exists(self.args.gt_path):
            logging.info(
                f"Ground truth file {self.args.gt_path} does not exist. Exiting..."
            )
            return

        # initialisation
<<<<<<< HEAD
        frame_number = 1
        self.tracked_list = []
        previous_positions = {}
=======
        frame_idx = 0
        self.tracked_bbox_id = []
>>>>>>> 99ed7548

        # Loop through frames of the video in batches
        while self.video.isOpened():
            # Break if beyond end frame (mostly for debugging)
            if (
                self.args.max_frames_to_read
                and frame_idx + 1 > self.args.max_frames_to_read
            ):
                break

            # get total n frames
            total_frames = int(self.video.get(cv2.CAP_PROP_FRAME_COUNT))

            # read frame
            ret, frame = self.video.read()
            if not ret and (frame_idx == total_frames):
                logging.info(f"All {total_frames} frames processed")
                break
            elif not ret:
                logging.info(
                    f"Cannot read frame {frame_idx+1}/{total_frames}. Exiting..."
                )
                break

            # predict bounding boxes
            prediction = self.get_prediction(frame)
            pred_scores = prediction[0]["scores"].detach().cpu().numpy()

            # run tracking
<<<<<<< HEAD
            tracked_boxes = self.update_tracking(prediction)

            velocities = calculate_velocity(
                tracked_boxes, previous_positions, self.frame_time_interval
            )

            orientation_data = get_orientation(tracked_boxes, velocities)

=======
            tracked_boxes_id_per_frame = self.update_tracking(prediction)
>>>>>>> 99ed7548
            save_required_output(
                self.video_file_root,
                self.args.save_frames,
                self.tracking_output_dir,
                self.csv_writer,
                self.args.save_video,
                self.video_output,
                tracked_boxes_id_per_frame,
                frame,
<<<<<<< HEAD
                frame_number,
                orientation_data,
=======
                frame_idx + 1,
>>>>>>> 99ed7548
                pred_scores,
            )

            # update frame number
            frame_idx += 1

        if self.args.gt_path:
            evaluation = TrackerEvaluate(
                self.args.gt_path,
                self.tracked_bbox_id,
                self.config["iou_threshold"],
            )
            evaluation.run_evaluation()

        # Close input video
        self.video.release()

        # Close outputs
        if self.args.save_video:
            release_video(self.video_output)

        if self.args.save_frames:
            close_csv_file(self.csv_file)


def main(args) -> None:
    """
    Main function to run the inference on video based on the trained model.

    Parameters
    ----------
    args : argparse
        Arguments or configuration settings for testing.

    Returns
    -------
        None
    """

    inference = Tracking(args)
    inference.run_tracking()


def tracking_parse_args(args):
    parser = argparse.ArgumentParser()
    parser.add_argument(
        "--trained_model_path",
        type=str,
        required=True,
        help="location of checkpoint of the trained model",
    )
    parser.add_argument(
        "--video_path",
        type=str,
        required=True,
        help="location of video to be tracked",
    )
    parser.add_argument(
        "--config_file",
        type=str,
        default=str(Path(__file__).parent / "config" / "tracking_config.yaml"),
        help=(
            "Location of YAML config to control tracking. "
            "Default: crabs-exploration/crabs/tracking/config/tracking_config.yaml"
        ),
    )
    parser.add_argument(
        "--output_dir",
        type=str,
<<<<<<< HEAD
        default="crabs_track_output",
        help="Directory to save the track output",
=======
        default="tracking_output",
        help="Directory to save the track output",  # is this a csv or a video? (or both)
>>>>>>> 99ed7548
    )
    parser.add_argument(
        "--max_frames_to_read",
        type=int,
        default=None,
        help="Maximum number of frames to read (mostly for debugging).",
    )
    parser.add_argument(
        "--gt_path",
        type=str,
        default=None,
        help=(
            "Location of json file containing ground truth annotations (optional)."
            "If passed, evaluation metrics are computed."
        ),
    )
    parser.add_argument(
        "--save_video",
        action="store_true",
        help="Save video inference with tracking output",
    )
    parser.add_argument(
        "--save_frames",
        action="store_true",
        help="Save frame to be used in correcting track labelling",
    )
    parser.add_argument(
        "--device",
        type=str,
        default="cuda",
        help="device for pytorch either cpu or cuda",
    )
    return parser.parse_args(args)


def app_wrapper():
    torch.set_float32_matmul_precision("medium")

    tracking_args = tracking_parse_args(sys.argv[1:])
    main(tracking_args)


if __name__ == "__main__":
    app_wrapper()<|MERGE_RESOLUTION|>--- conflicted
+++ resolved
@@ -20,15 +20,11 @@
     release_video,
     save_required_output,
 )
-<<<<<<< HEAD
 from crabs.tracker.utils.tracking import (
     calculate_velocity,
     get_orientation,
     prep_sort,
 )
-=======
-from crabs.tracker.utils.tracking import prep_sort
->>>>>>> 99ed7548
 
 
 class Tracking:
@@ -54,11 +50,7 @@
     def __init__(self, args: argparse.Namespace) -> None:
         self.args = args
         self.config_file = args.config_file
-<<<<<<< HEAD
-        self.load_config_yaml()
-
-=======
->>>>>>> 99ed7548
+
         self.video_path = args.video_path
         self.trained_model_path = self.args.trained_model_path
         self.device = self.args.device
@@ -83,14 +75,8 @@
         self.trained_model = FasterRCNN.load_from_checkpoint(
             self.trained_model_path
         )
-<<<<<<< HEAD
-        trained_model.eval()
-        trained_model.to(self.device)  # Should device be a CLI?
-        return trained_model
-=======
         self.trained_model.eval()
         self.trained_model.to(self.device)
->>>>>>> 99ed7548
 
         # Load the input video
         self.video = cv2.VideoCapture(self.video_path)
@@ -181,14 +167,9 @@
             return
 
         # initialisation
-<<<<<<< HEAD
-        frame_number = 1
-        self.tracked_list = []
-        previous_positions = {}
-=======
         frame_idx = 0
         self.tracked_bbox_id = []
->>>>>>> 99ed7548
+        previous_positions = {}
 
         # Loop through frames of the video in batches
         while self.video.isOpened():
@@ -218,18 +199,13 @@
             pred_scores = prediction[0]["scores"].detach().cpu().numpy()
 
             # run tracking
-<<<<<<< HEAD
-            tracked_boxes = self.update_tracking(prediction)
+            tracked_boxes_id_per_frame = self.update_tracking(prediction)
 
             velocities = calculate_velocity(
-                tracked_boxes, previous_positions, self.frame_time_interval
-            )
-
-            orientation_data = get_orientation(tracked_boxes, velocities)
-
-=======
-            tracked_boxes_id_per_frame = self.update_tracking(prediction)
->>>>>>> 99ed7548
+                tracked_boxes_id_per_frame, previous_positions, self.frame_time_interval
+            )
+            orientation_data = get_orientation(tracked_boxes_id_per_frame, velocities)
+
             save_required_output(
                 self.video_file_root,
                 self.args.save_frames,
@@ -239,12 +215,8 @@
                 self.video_output,
                 tracked_boxes_id_per_frame,
                 frame,
-<<<<<<< HEAD
-                frame_number,
+                frame_idx + 1,
                 orientation_data,
-=======
-                frame_idx + 1,
->>>>>>> 99ed7548
                 pred_scores,
             )
 
@@ -314,13 +286,8 @@
     parser.add_argument(
         "--output_dir",
         type=str,
-<<<<<<< HEAD
-        default="crabs_track_output",
+        default="tracking_output",
         help="Directory to save the track output",
-=======
-        default="tracking_output",
-        help="Directory to save the track output",  # is this a csv or a video? (or both)
->>>>>>> 99ed7548
     )
     parser.add_argument(
         "--max_frames_to_read",
