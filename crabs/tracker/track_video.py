"""Track crabs in a video using a trained detector."""

import argparse
import logging
import sys
from datetime import datetime
from pathlib import Path

import cv2
import numpy as np
import torch
import torchvision.transforms.v2 as transforms
import yaml  # type: ignore

from crabs.detector.models import FasterRCNN
from crabs.detector.utils.evaluate import (
    get_config_from_ckpt,
    get_mlflow_parameters_from_ckpt,
)
from crabs.tracker.evaluate_tracker import TrackerEvaluate
from crabs.tracker.sort import Sort
from crabs.tracker.utils.io import (
    generate_tracked_video,
<<<<<<< HEAD
    parse_video_frame_reading_error_and_log,
    write_all_video_frames_as_images,
    write_tracked_detections_to_csv,
)
from crabs.tracker.utils.tracking import format_bbox_predictions_for_sort
=======
    open_video,
    parse_video_frame_reading_error_and_log,
    write_all_video_frames_as_images,
    write_tracked_detections_to_csv,
)
from crabs.tracker.utils.tracking import (
    format_and_filter_bbox_predictions_for_sort,
)

DEFAULT_TRACKING_CONFIG = str(
    Path(__file__).parent / "config" / "tracking_config.yaml"
)
>>>>>>> c3e653d6


class Tracking:
    """Interface for detecting and tracking crabs on a video.

    Parameters
    ----------
<<<<<<< HEAD
    args : argparse.Namespace)
=======
    args : argparse.Namespace
>>>>>>> c3e653d6
        Command-line arguments containing configuration settings.

    """

    def __init__(self, args: argparse.Namespace) -> None:
        """Initialise the tracking interface with the given arguments."""
<<<<<<< HEAD
        # inputs
=======
        # CLI inputs and config file
>>>>>>> c3e653d6
        self.args = args
        self.config_file = args.config_file
        self.load_config_yaml()

        # trained model data
        self.trained_model_path = args.trained_model_path
        trained_model_params = get_mlflow_parameters_from_ckpt(
            self.trained_model_path
<<<<<<< HEAD
=======
        )
        # to log later in MLflow:
        self.trained_model_run_name = trained_model_params["run_name"]
        self.trained_model_expt_name = trained_model_params[
            "cli_args/experiment_name"
        ]
        self.trained_model_config = get_config_from_ckpt(
            config_file=None,
            trained_model_path=self.trained_model_path,
>>>>>>> c3e653d6
        )
        self.trained_model_run_name = trained_model_params["run_name"]
        self.trained_model_expt_name = trained_model_params[
            "cli_args/experiment_name"
        ]
        self.trained_model_config = get_config_from_ckpt(
            config_file=None,
            trained_model_path=self.trained_model_path,
        )

        # input video data
        self.input_video_path = args.video_path
        self.input_video_file_root = f"{Path(self.input_video_path).stem}"

<<<<<<< HEAD
        # output directory root name
=======
        # input video data
        self.input_video_path = args.video_path
        self.input_video_file_root = f"{Path(self.input_video_path).stem}"

        # tracking output directory root name
>>>>>>> c3e653d6
        self.tracking_output_dir_root = args.output_dir
        self.frame_name_format_str = "frame_{frame_idx:08d}.png"

        # hardware
        self.accelerator = "cuda" if args.accelerator == "gpu" else "cpu"

<<<<<<< HEAD
        # Prepare outputs: output directory, csv, and video and frames
        # if required
=======
        # Prepare outputs:
        # output directory, csv, and if required video and frames
>>>>>>> c3e653d6
        self.prep_outputs()

    def load_config_yaml(self):
        """Load yaml file that contains config parameters."""
        with open(self.config_file) as f:
            self.config = yaml.safe_load(f)

    def prep_outputs(self):
<<<<<<< HEAD
        """Prepare output directories and files.

        It creates a timestamped directory to store the tracking output.
        It sets the name of the output csv file for the tracked bounding boxes.
        It sets up the output video writer if required.
        It sets up the frames subdirectory if required.
=======
        """Prepare output directory and file paths.

        This method:
        - creates a timestamped directory to store the tracking output.
        - sets the name of the output csv file for the tracked bounding boxes.
        - sets up the output video path if required.
        - sets up the frames subdirectory path if required.
>>>>>>> c3e653d6
        """
        # Create output directory
        timestamp = datetime.now().strftime("%Y%m%d_%H%M%S")
        self.tracking_output_dir = Path(
            self.tracking_output_dir_root + f"_{timestamp}"
        )
        self.tracking_output_dir.mkdir(parents=True, exist_ok=True)

        # Set name of output csv file
        self.csv_file_path = str(
            self.tracking_output_dir
            / f"{self.input_video_file_root}_tracks.csv"
        )

        # Set up output video path if required
        if self.args.save_video:
            self.output_video_path = str(
                self.tracking_output_dir
                / f"{self.input_video_file_root}_tracks.mp4"
            )
<<<<<<< HEAD

        # Set up frames subdirectory path if required
        if self.args.save_frames:
            self.frames_subdir = (
                self.tracking_output_dir
                / f"{self.input_video_file_root}_frames"
            )
            self.frames_subdir.mkdir(parents=True, exist_ok=True)

    def prep_detector_and_tracker(self):
        """Set up the detector and tracker for tracking."""
        # TODO: use Lightning's Trainer?
=======

        # Set up frames subdirectory path if required
        if self.args.save_frames:
            self.frames_subdir = (
                self.tracking_output_dir
                / f"{self.input_video_file_root}_frames"
            )
            self.frames_subdir.mkdir(parents=True, exist_ok=True)

    def prep_detector_and_tracker(self):
        """Prepare the trained detector and the tracker for inference."""
        # TODO: use Lightning's Trainer?

>>>>>>> c3e653d6
        # Load trained model
        self.trained_model = FasterRCNN.load_from_checkpoint(
            self.trained_model_path,
            config=self.trained_model_config,  # config of trained model!
        )
        self.trained_model.eval()
        self.trained_model.to(self.accelerator)

        # Define transforms to apply to input frames
        self.inference_transforms = transforms.Compose(
            [
                transforms.ToImage(),
                transforms.ToDtype(torch.float32, scale=True),
            ]
        )

        # Initialise SORT tracker
        self.sort_tracker = Sort(
            max_age=self.config["max_age"],
            min_hits=self.config["min_hits"],
            iou_threshold=self.config["iou_threshold"],
        )

<<<<<<< HEAD
    def update_tracking(self, prediction_dict: dict) -> np.ndarray:
        """Update the tracking data with the latest prediction.
=======
    def run_tracking(self, prediction_dict: dict) -> np.ndarray:
        """Update the tracker with the latest prediction.
>>>>>>> c3e653d6

        Parameters
        ----------
        prediction_dict : dict
<<<<<<< HEAD
            Dictionary containing predicted bounding boxes, scores, and labels.
            The keys are: boxes, scores, and labels.
=======
            Dictionary with data of the predicted bounding boxes.
            The keys are: "boxes", "scores", and "labels". The labels
            refer to the class of the object detected, and not its ID.
>>>>>>> c3e653d6

        Returns
        -------
        np.ndarray:
            Array of tracked bounding boxes with object IDs added as the last
            column. The shape of the array is (n, 5), where n is the number of
            tracked boxes. The columns correspond to the values (xmin, ymin,
            xmax, ymax, id).

        """
        # format predictions for SORT
<<<<<<< HEAD
        prediction_tensor = format_bbox_predictions_for_sort(
=======
        prediction_tensor = format_and_filter_bbox_predictions_for_sort(
>>>>>>> c3e653d6
            prediction_dict, self.config["score_threshold"]
        )

        # update tracked bboxes and append
        tracked_boxes_id_per_frame = self.sort_tracker.update(
            prediction_tensor.cpu()  # move to CPU for SORT
        )

        return tracked_boxes_id_per_frame

<<<<<<< HEAD
    def core_detection_and_tracking(self):
        """Run detection and tracking loop through all video frames.

        Returns a dictionary with frame indices mapping to a dict holding:
        - tracked bounding boxes for that frame, as a numpy array of shape
          (nboxes, 5). The columns correspond to the values (xmin, ymin, xmax,
          ymax, id).
        - scores for each bounding box, as a numpu array of shape (nboxes,)
        """
        # Initialise dict to store tracked bboxes
        tracked_bboxes_dict = {}

        # Open input video
        input_video_object = cv2.VideoCapture(self.input_video_path)
        if not input_video_object.isOpened():
            raise Exception("Error opening video file")
        total_n_frames = int(input_video_object.get(cv2.CAP_PROP_FRAME_COUNT))

=======
    def run_detection(self, frame: np.ndarray) -> dict:
        """Run detection on a single frame.

        Returns
        -------
        dict:
            Dictionary with data of the predicted bounding boxes.
            The keys are "boxes", "scores", and "labels". The labels
            refer to the class of the object detected, and not its ID.
            The data is stored as torch tensors.

        """
        # Apply transforms to frame and place tensor on devide
        image_tensor = self.inference_transforms(frame).to(self.accelerator)

        # Add batch dimension
        image_tensor = image_tensor.unsqueeze(0)

        # Run detection
        with torch.no_grad():
            # use [0] to select the one image in the batch
            detections_dict = self.trained_model(image_tensor)[0]

        return detections_dict

    def core_detection_and_tracking(self):
        """Run detection and tracking loop through all video frames.

        Returns a dictionary with tracked bounding boxes per frame, and
        with scores for each detection.

        Returns
        -------
        dict:
            A nested dictionary that maps frame indices (0-based) to a
            dictionary with the following keys:
            - "tracked_boxes", which contains the tracked bounding boxes as a
            numpy array of shape (n, 5), where n is the number of tracked
            boxes, and the 5 columns correspond to the values (xmin, ymin,
            xmax, ymax, id).
            - "scores", which contains the scores for each bounding box,
            as a numpu array of shape (nboxes,)

        """
        # Initialise dict to store tracked bboxes
        tracked_detections_all_frames = {}

        # Open input video
        input_video_object = open_video(self.input_video_path)
        total_n_frames = int(input_video_object.get(cv2.CAP_PROP_FRAME_COUNT))

>>>>>>> c3e653d6
        # Loop over frames
        frame_idx = 0
        while input_video_object.isOpened():
            # Read frame
            ret, frame = input_video_object.read()
            if not ret:
                parse_video_frame_reading_error_and_log(
                    frame_idx, total_n_frames
                )
                break

            # Run detection per frame
<<<<<<< HEAD
            # TODO: can I pass a video as a generator?
            # TODO: use trainer.predict()
            image_tensor = self.inference_transforms(frame).to(
                self.accelerator
            )
            # add batch dimension
            image_tensor = image_tensor.unsqueeze(0)
            with torch.no_grad():
                prediction = self.trained_model(image_tensor)[0]
                # select the one image in the batch with [0]

            # Update tracking
            # (predictions moved to cpu before passing to SORT)
            tracked_boxes_id_per_frame = self.update_tracking(prediction)

            # Add data to dict; key is frame index (0-based) for input clip
            tracked_bboxes_dict[frame_idx] = {
                "bboxes_tracked": tracked_boxes_id_per_frame,
                "bboxes_scores": prediction["scores"],
            }

=======
            detections_dict = self.run_detection(frame)

            # Update tracking
            tracked_boxes_array = self.run_tracking(detections_dict)

            # Add data to dict; key is frame index (0-based) for input clip
            tracked_detections_all_frames[frame_idx] = {
                "tracked_boxes": tracked_boxes_array[:, :-1],
                "ids": tracked_boxes_array[:, -1],  # IDs are the last column
                "scores": detections_dict["scores"],
            }

>>>>>>> c3e653d6
            # Update frame index
            frame_idx += 1

        # Release video object
        input_video_object.release()

<<<<<<< HEAD
        return tracked_bboxes_dict
=======
        return tracked_detections_all_frames
>>>>>>> c3e653d6

    def detect_and_track_video(self) -> None:
        """Run detection and tracking on input video."""
        # Prepare detector and tracker
        # - Load trained model
        # - Define transforms
        # - Initialise SORT tracker
        self.prep_detector_and_tracker()

        # Run detection and tracking over all frames in video
        tracked_bboxes_dict = self.core_detection_and_tracking()

        # Write list of tracked bounding boxes to csv
        write_tracked_detections_to_csv(
            self.csv_file_path,
            tracked_bboxes_dict,
            frame_name_regexp=self.frame_name_format_str,
        )

        # Generate tracked video if required
        # (it loops again thru frames)
        if self.args.save_video:
            generate_tracked_video(
                self.input_video_path,
                self.output_video_path,
                tracked_bboxes_dict,
            )
            logging.info(f"Tracked video saved to {self.output_video_path}")

        # Write frames if required
        # (it loops again thru frames)
        if self.args.save_frames:
            write_all_video_frames_as_images(
                self.input_video_path,
                self.frames_subdir,
                self.frame_name_format_str,
            )
            logging.info(
                "Input frames saved to "
                f"{self.tracking_output_dir / self.frames_subdir}"
            )

        # Evaluate tracker if ground truth is passed
<<<<<<< HEAD
        # Review: it doesn't use the score threshold?
        # (I think it is already applied)
=======
>>>>>>> c3e653d6
        if self.args.annotations_file:
            evaluation = TrackerEvaluate(
                self.args.annotations_file,
                tracked_bboxes_dict,
                self.config["iou_threshold"],
                self.tracking_output_dir,
            )
            evaluation.run_evaluation()


def main(args) -> None:
    """Run detection+tracking inference on video.

    Parameters
    ----------
    args : argparse
        Arguments or configuration settings for testing.

    Returns
    -------
        None

    """
    inference = Tracking(args)

    inference.detect_and_track_video()


def tracking_parse_args(args):
    """Parse command-line arguments for tracking."""
    parser = argparse.ArgumentParser()
    parser.add_argument(
        "--trained_model_path",
        type=str,
        required=True,
        help="Location of trained model (a .ckpt file). ",
    )
    parser.add_argument(
        "--video_path",
        type=str,
        required=True,
        help="Location of the video to be tracked.",
    )
    parser.add_argument(
        "--config_file",
        type=str,
<<<<<<< HEAD
        default=str(Path(__file__).parent / "config" / "tracking_config.yaml"),
=======
        default=DEFAULT_TRACKING_CONFIG,
>>>>>>> c3e653d6
        help=(
            "Location of YAML config to control tracking. "
            "Default: "
            "crabs-exploration/crabs/tracking/config/tracking_config.yaml. "
        ),
    )
    parser.add_argument(
        "--output_dir",
        type=str,
        default="tracking_output",
        help=(
            "Root name of the directory to save the tracking output. "
            "The name of the output directory is appended with a timestamp. "
            "The tracking output consist of a .csv. file named "
            "<video-name>_tracks.csv with the tracked bounding boxes. "
            "Optionally, it can include a video file named "
            "<video-name>_tracks.mp4, and all frames from the video "
            "under a <video-name>_frames subdirectory. "
            "Default: ./tracking_output_<timestamp>. "
        ),
    )
    parser.add_argument(
        "--save_video",
        action="store_true",
        help=(
            "Add a video with tracked bounding boxes "
            "to the tracking output directory. "
            "The tracked video is called <input-video-name>_tracks.mp4. "
        ),
    )
    parser.add_argument(
        "--save_frames",
        action="store_true",
        help=(
            "Add all frames to the tracking output. "
            "The frames are saved as-is, without bounding boxes, to "
            "support their visualisation and correction using the VIA tool. "
        ),
    )
    parser.add_argument(
        "--annotations_file",
        type=str,
        default=None,
        help=(
            "Location of JSON file containing ground truth annotations "
            "(optional). "
            "If passed, the evaluation metrics for the tracker are computed."
        ),
    )
    parser.add_argument(
        "--accelerator",
        type=str,
        default="gpu",
        help=(
            "Accelerator for Pytorch. "
            "Valid inputs are: cpu or gpu. Default: gpu."
        ),
    )
    parser.add_argument(
        "--max_frames_to_read",
        type=int,
        default=None,
        help=(
            "Debugging option to limit "
            "the maximum number of frames to read in the video. "
            "It affects all the tracking outputs (csv, frames and video) "
            "and the MOTA computation, which will be restricted to just "
            "the first N frames. "
        ),
    )
    return parser.parse_args(args)


def app_wrapper():
    """Wrap function to run the tracking application."""
    logging.getLogger().setLevel(logging.INFO)

    torch.set_float32_matmul_precision("medium")

    tracking_args = tracking_parse_args(sys.argv[1:])
    main(tracking_args)


if __name__ == "__main__":
    app_wrapper()<|MERGE_RESOLUTION|>--- conflicted
+++ resolved
@@ -21,13 +21,6 @@
 from crabs.tracker.sort import Sort
 from crabs.tracker.utils.io import (
     generate_tracked_video,
-<<<<<<< HEAD
-    parse_video_frame_reading_error_and_log,
-    write_all_video_frames_as_images,
-    write_tracked_detections_to_csv,
-)
-from crabs.tracker.utils.tracking import format_bbox_predictions_for_sort
-=======
     open_video,
     parse_video_frame_reading_error_and_log,
     write_all_video_frames_as_images,
@@ -40,7 +33,6 @@
 DEFAULT_TRACKING_CONFIG = str(
     Path(__file__).parent / "config" / "tracking_config.yaml"
 )
->>>>>>> c3e653d6
 
 
 class Tracking:
@@ -48,22 +40,14 @@
 
     Parameters
     ----------
-<<<<<<< HEAD
-    args : argparse.Namespace)
-=======
     args : argparse.Namespace
->>>>>>> c3e653d6
         Command-line arguments containing configuration settings.
 
     """
 
     def __init__(self, args: argparse.Namespace) -> None:
         """Initialise the tracking interface with the given arguments."""
-<<<<<<< HEAD
-        # inputs
-=======
         # CLI inputs and config file
->>>>>>> c3e653d6
         self.args = args
         self.config_file = args.config_file
         self.load_config_yaml()
@@ -72,8 +56,6 @@
         self.trained_model_path = args.trained_model_path
         trained_model_params = get_mlflow_parameters_from_ckpt(
             self.trained_model_path
-<<<<<<< HEAD
-=======
         )
         # to log later in MLflow:
         self.trained_model_run_name = trained_model_params["run_name"]
@@ -83,43 +65,21 @@
         self.trained_model_config = get_config_from_ckpt(
             config_file=None,
             trained_model_path=self.trained_model_path,
->>>>>>> c3e653d6
-        )
-        self.trained_model_run_name = trained_model_params["run_name"]
-        self.trained_model_expt_name = trained_model_params[
-            "cli_args/experiment_name"
-        ]
-        self.trained_model_config = get_config_from_ckpt(
-            config_file=None,
-            trained_model_path=self.trained_model_path,
         )
 
         # input video data
         self.input_video_path = args.video_path
         self.input_video_file_root = f"{Path(self.input_video_path).stem}"
 
-<<<<<<< HEAD
-        # output directory root name
-=======
-        # input video data
-        self.input_video_path = args.video_path
-        self.input_video_file_root = f"{Path(self.input_video_path).stem}"
-
         # tracking output directory root name
->>>>>>> c3e653d6
         self.tracking_output_dir_root = args.output_dir
         self.frame_name_format_str = "frame_{frame_idx:08d}.png"
 
         # hardware
         self.accelerator = "cuda" if args.accelerator == "gpu" else "cpu"
 
-<<<<<<< HEAD
-        # Prepare outputs: output directory, csv, and video and frames
-        # if required
-=======
         # Prepare outputs:
         # output directory, csv, and if required video and frames
->>>>>>> c3e653d6
         self.prep_outputs()
 
     def load_config_yaml(self):
@@ -128,14 +88,6 @@
             self.config = yaml.safe_load(f)
 
     def prep_outputs(self):
-<<<<<<< HEAD
-        """Prepare output directories and files.
-
-        It creates a timestamped directory to store the tracking output.
-        It sets the name of the output csv file for the tracked bounding boxes.
-        It sets up the output video writer if required.
-        It sets up the frames subdirectory if required.
-=======
         """Prepare output directory and file paths.
 
         This method:
@@ -143,7 +95,6 @@
         - sets the name of the output csv file for the tracked bounding boxes.
         - sets up the output video path if required.
         - sets up the frames subdirectory path if required.
->>>>>>> c3e653d6
         """
         # Create output directory
         timestamp = datetime.now().strftime("%Y%m%d_%H%M%S")
@@ -164,7 +115,6 @@
                 self.tracking_output_dir
                 / f"{self.input_video_file_root}_tracks.mp4"
             )
-<<<<<<< HEAD
 
         # Set up frames subdirectory path if required
         if self.args.save_frames:
@@ -175,23 +125,9 @@
             self.frames_subdir.mkdir(parents=True, exist_ok=True)
 
     def prep_detector_and_tracker(self):
-        """Set up the detector and tracker for tracking."""
-        # TODO: use Lightning's Trainer?
-=======
-
-        # Set up frames subdirectory path if required
-        if self.args.save_frames:
-            self.frames_subdir = (
-                self.tracking_output_dir
-                / f"{self.input_video_file_root}_frames"
-            )
-            self.frames_subdir.mkdir(parents=True, exist_ok=True)
-
-    def prep_detector_and_tracker(self):
         """Prepare the trained detector and the tracker for inference."""
         # TODO: use Lightning's Trainer?
 
->>>>>>> c3e653d6
         # Load trained model
         self.trained_model = FasterRCNN.load_from_checkpoint(
             self.trained_model_path,
@@ -215,25 +151,15 @@
             iou_threshold=self.config["iou_threshold"],
         )
 
-<<<<<<< HEAD
-    def update_tracking(self, prediction_dict: dict) -> np.ndarray:
-        """Update the tracking data with the latest prediction.
-=======
     def run_tracking(self, prediction_dict: dict) -> np.ndarray:
         """Update the tracker with the latest prediction.
->>>>>>> c3e653d6
 
         Parameters
         ----------
         prediction_dict : dict
-<<<<<<< HEAD
-            Dictionary containing predicted bounding boxes, scores, and labels.
-            The keys are: boxes, scores, and labels.
-=======
             Dictionary with data of the predicted bounding boxes.
             The keys are: "boxes", "scores", and "labels". The labels
             refer to the class of the object detected, and not its ID.
->>>>>>> c3e653d6
 
         Returns
         -------
@@ -245,11 +171,7 @@
 
         """
         # format predictions for SORT
-<<<<<<< HEAD
-        prediction_tensor = format_bbox_predictions_for_sort(
-=======
         prediction_tensor = format_and_filter_bbox_predictions_for_sort(
->>>>>>> c3e653d6
             prediction_dict, self.config["score_threshold"]
         )
 
@@ -260,26 +182,6 @@
 
         return tracked_boxes_id_per_frame
 
-<<<<<<< HEAD
-    def core_detection_and_tracking(self):
-        """Run detection and tracking loop through all video frames.
-
-        Returns a dictionary with frame indices mapping to a dict holding:
-        - tracked bounding boxes for that frame, as a numpy array of shape
-          (nboxes, 5). The columns correspond to the values (xmin, ymin, xmax,
-          ymax, id).
-        - scores for each bounding box, as a numpu array of shape (nboxes,)
-        """
-        # Initialise dict to store tracked bboxes
-        tracked_bboxes_dict = {}
-
-        # Open input video
-        input_video_object = cv2.VideoCapture(self.input_video_path)
-        if not input_video_object.isOpened():
-            raise Exception("Error opening video file")
-        total_n_frames = int(input_video_object.get(cv2.CAP_PROP_FRAME_COUNT))
-
-=======
     def run_detection(self, frame: np.ndarray) -> dict:
         """Run detection on a single frame.
 
@@ -331,7 +233,6 @@
         input_video_object = open_video(self.input_video_path)
         total_n_frames = int(input_video_object.get(cv2.CAP_PROP_FRAME_COUNT))
 
->>>>>>> c3e653d6
         # Loop over frames
         frame_idx = 0
         while input_video_object.isOpened():
@@ -344,29 +245,6 @@
                 break
 
             # Run detection per frame
-<<<<<<< HEAD
-            # TODO: can I pass a video as a generator?
-            # TODO: use trainer.predict()
-            image_tensor = self.inference_transforms(frame).to(
-                self.accelerator
-            )
-            # add batch dimension
-            image_tensor = image_tensor.unsqueeze(0)
-            with torch.no_grad():
-                prediction = self.trained_model(image_tensor)[0]
-                # select the one image in the batch with [0]
-
-            # Update tracking
-            # (predictions moved to cpu before passing to SORT)
-            tracked_boxes_id_per_frame = self.update_tracking(prediction)
-
-            # Add data to dict; key is frame index (0-based) for input clip
-            tracked_bboxes_dict[frame_idx] = {
-                "bboxes_tracked": tracked_boxes_id_per_frame,
-                "bboxes_scores": prediction["scores"],
-            }
-
-=======
             detections_dict = self.run_detection(frame)
 
             # Update tracking
@@ -379,18 +257,13 @@
                 "scores": detections_dict["scores"],
             }
 
->>>>>>> c3e653d6
             # Update frame index
             frame_idx += 1
 
         # Release video object
         input_video_object.release()
 
-<<<<<<< HEAD
-        return tracked_bboxes_dict
-=======
         return tracked_detections_all_frames
->>>>>>> c3e653d6
 
     def detect_and_track_video(self) -> None:
         """Run detection and tracking on input video."""
@@ -434,11 +307,6 @@
             )
 
         # Evaluate tracker if ground truth is passed
-<<<<<<< HEAD
-        # Review: it doesn't use the score threshold?
-        # (I think it is already applied)
-=======
->>>>>>> c3e653d6
         if self.args.annotations_file:
             evaluation = TrackerEvaluate(
                 self.args.annotations_file,
@@ -485,11 +353,7 @@
     parser.add_argument(
         "--config_file",
         type=str,
-<<<<<<< HEAD
-        default=str(Path(__file__).parent / "config" / "tracking_config.yaml"),
-=======
         default=DEFAULT_TRACKING_CONFIG,
->>>>>>> c3e653d6
         help=(
             "Location of YAML config to control tracking. "
             "Default: "
