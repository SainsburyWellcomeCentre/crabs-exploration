--- conflicted
+++ resolved
@@ -49,15 +49,10 @@
         self.args = args
         self.config_file = args.config_file
         self.video_path = args.video_path
-<<<<<<< HEAD
         self.setup()
         self.prep_outputs()
-=======
         self.video_file_root = f"{Path(self.video_path).stem}"
         self.trained_model_path = self.args.trained_model_path
-
-        self.trained_model = self.load_trained_model()
->>>>>>> bddd57a9
 
         self.sort_tracker = Sort(
             max_age=self.config["max_age"],
@@ -73,13 +68,8 @@
             self.config = yaml.safe_load(f)
 
         # Get trained model
-<<<<<<< HEAD
         self.trained_model = FasterRCNN.load_from_checkpoint(
             self.args.checkpoint_path
-=======
-        trained_model = FasterRCNN.load_from_checkpoint(
-            self.trained_model_path
->>>>>>> bddd57a9
         )
         self.trained_model.eval()
         self.trained_model.to(DEVICE)
