import csv
import os
from pathlib import Path
from typing import Any, Union

import cv2
import numpy as np

from crabs.detector.utils.visualization import draw_bbox
from crabs.tracker.utils.tracking import (
    save_output_frames,
    write_tracked_bbox_to_csv,
)


def prep_csv_writer(output_dir: str, video_file_root: str):
    """
    Prepare csv writer to output tracking results.

    Parameters
    ----------
    output_dir : str
        The output folder where the output will be stored.
    video_file_root : str
        The root name of the video file.

    Returns
    -------
    Tuple
        A tuple containing the CSV writer, the CSV file object, and the tracking output directory path.
    """

    crabs_tracks_label_dir = Path(output_dir) / "crabs_tracks_label"
    tracking_output_dir = crabs_tracks_label_dir / video_file_root
    # Create the subdirectory for the specific video file root
    tracking_output_dir.mkdir(parents=True, exist_ok=True)

    csv_file = open(
        f"{str(tracking_output_dir / video_file_root)}.csv",
        "w",
    )
    csv_writer = csv.writer(csv_file)

    # write header following VIA convention
    # https://www.robots.ox.ac.uk/~vgg/software/via/docs/face_track_annotation.html
    csv_writer.writerow(
        (
            "filename",
            "file_size",
            "file_attributes",
            "region_count",
            "region_id",
            "region_shape_attributes",
            "region_attributes",
        )
    )

    return csv_writer, csv_file, tracking_output_dir


def prep_video_writer(
    output_dir: str,
    video_file_root: str,
    frame_width: int,
    frame_height: int,
    cap_fps: float,
) -> cv2.VideoWriter:
    """
    Prepare video writer to output processed video.

    Parameters
    ----------
    output_dir : str
        The output folder where the output will be stored.
    video_file_root :str
        The root name of the video file.
    frame_width : int
        The width of the video frames.
    frame_height : int
        The height of the video frames.
    cap_fps : float
        The frames per second of the video.

    Returns
    -------
    cv2.VideoWriter
        The video writer object for writing video frames.
    """
    output_file = os.path.join(
        output_dir,
        f"{os.path.basename(video_file_root)}_output_video.mp4",
    )
    output_codec = cv2.VideoWriter_fourcc("m", "p", "4", "v")
    video_output = cv2.VideoWriter(
        output_file, output_codec, cap_fps, (frame_width, frame_height)
    )

    return video_output


def save_required_output(
    video_file_root: Path,
    save_frames: bool,
    tracking_output_dir: Path,
    csv_writer: Any,
    save_video: bool,
    video_output: cv2.VideoWriter,
    tracked_boxes: list[list[float]],
    frame: np.ndarray,
    frame_number: int,
<<<<<<< HEAD
    orientation_data: dict[int, dict[str, Union[float, int]]],
=======
    pred_scores: np.ndarray,
>>>>>>> 492d72a4
) -> None:
    """
    Handle the output based on argument options.

    Parameters
    ----------
    video_file_root : Path
        The root name of the video file.
    save_csv_and_frames : bool
        Flag to save CSV and frames.
    tracking_output_dir : Path
        Directory to save tracking output.
    csv_writer : Any
        CSV writer object.
    save_video : bool
        Flag to save video.
    video_output : cv2.VideoWriter
        Video writer object for writing video frames.
    tracked_boxes : list[list[float]]
        List of tracked bounding boxes.
    frame : np.ndarray
        The current frame.
    frame_number : int
        The frame number.
<<<<<<< HEAD
    orientation_data : dict[int, dict[str, Union[float, int]]]
        Dictionary containing theta and arrow endpoints for each track_id.
    """
    frame_name = f"{video_file_root}_frame_{frame_number:08d}.png"
    theta_list = [
        orientation_data[track_id]["theta"] for track_id in orientation_data
    ]
=======
    pred_scores : np.ndarray
        The prediction score from detector
    """
    frame_name = f"{video_file_root}_frame_{frame_number:08d}.png"

    for bbox, pred_score in zip(tracked_boxes, pred_scores):
        write_tracked_bbox_to_csv(
            bbox, frame, frame_name, csv_writer, pred_score
        )
>>>>>>> 492d72a4

    if save_frames:
        save_output_frames(
            frame_name,
            tracking_output_dir,
            frame,
            frame_number,
<<<<<<< HEAD
            csv_writer,
            theta_list,
        )
    else:
        for bbox, theta in zip(tracked_boxes, theta_list):
            write_tracked_bbox_to_csv(
                bbox, frame, frame_name, csv_writer, theta
            )
=======
        )
>>>>>>> 492d72a4

    if save_video:
        frame_copy = frame.copy()
        for bbox in tracked_boxes:
            track_id = int(bbox[-1])  # Assuming track_id is the last element
            xmin, ymin, xmax, ymax, _ = bbox

            # Draw bounding box with optional orientation arrow
            if track_id in orientation_data:
                end_x = orientation_data[track_id]["end_x"]
                end_y = orientation_data[track_id]["end_y"]
                draw_bbox(
                    frame_copy,
                    (xmin, ymin),
                    (xmax, ymax),
                    (0, 0, 255),
                    f"id : {track_id}",
                    (end_x, end_y),
                )
            else:
                draw_bbox(
                    frame_copy,
                    (xmin, ymin),
                    (xmax, ymax),
                    (0, 0, 255),
                    f"id : {track_id}",
                )
        video_output.write(frame_copy)


def close_csv_file(csv_file) -> None:
    """
    Close the CSV file if it's open.
    """
    if csv_file:
        csv_file.close()


def release_video(video_output) -> None:
    """
    Release the video file if it's open.
    """
    if video_output:
        video_output.release()<|MERGE_RESOLUTION|>--- conflicted
+++ resolved
@@ -108,11 +108,8 @@
     tracked_boxes: list[list[float]],
     frame: np.ndarray,
     frame_number: int,
-<<<<<<< HEAD
     orientation_data: dict[int, dict[str, Union[float, int]]],
-=======
     pred_scores: np.ndarray,
->>>>>>> 492d72a4
 ) -> None:
     """
     Handle the output based on argument options.
@@ -137,25 +134,20 @@
         The current frame.
     frame_number : int
         The frame number.
-<<<<<<< HEAD
     orientation_data : dict[int, dict[str, Union[float, int]]]
         Dictionary containing theta and arrow endpoints for each track_id.
+    pred_scores : np.ndarray
+        The prediction score from detector
     """
     frame_name = f"{video_file_root}_frame_{frame_number:08d}.png"
     theta_list = [
         orientation_data[track_id]["theta"] for track_id in orientation_data
     ]
-=======
-    pred_scores : np.ndarray
-        The prediction score from detector
-    """
-    frame_name = f"{video_file_root}_frame_{frame_number:08d}.png"
 
     for bbox, pred_score in zip(tracked_boxes, pred_scores):
         write_tracked_bbox_to_csv(
-            bbox, frame, frame_name, csv_writer, pred_score
+            bbox, frame, frame_name, csv_writer, theta, pred_score
         )
->>>>>>> 492d72a4
 
     if save_frames:
         save_output_frames(
@@ -163,23 +155,14 @@
             tracking_output_dir,
             frame,
             frame_number,
-<<<<<<< HEAD
             csv_writer,
-            theta_list,
         )
-    else:
-        for bbox, theta in zip(tracked_boxes, theta_list):
-            write_tracked_bbox_to_csv(
-                bbox, frame, frame_name, csv_writer, theta
-            )
-=======
-        )
->>>>>>> 492d72a4
+    
 
     if save_video:
         frame_copy = frame.copy()
         for bbox in tracked_boxes:
-            track_id = int(bbox[-1])  # Assuming track_id is the last element
+            track_id = int(bbox[-1])
             xmin, ymin, xmax, ymax, _ = bbox
 
             # Draw bounding box with optional orientation arrow
