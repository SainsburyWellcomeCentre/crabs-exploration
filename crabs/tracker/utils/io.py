"""Utility functions for handling input and output operations."""

import csv
import logging
from pathlib import Path

import cv2
import numpy as np

from crabs.detector.utils.visualization import draw_bbox


<<<<<<< HEAD
def get_video_parameters(video_path: str) -> dict:
    """Get total number of frames, frame width and height, and fps of video."""
    # Open video
    video_object = cv2.VideoCapture(video_path)
    if not video_object.isOpened():
        raise Exception("Error opening video file")

    # Get video parameters
    video_parameters = {}
    video_parameters["total_frames"] = int(
        video_object.get(cv2.CAP_PROP_FRAME_COUNT)
    )
    video_parameters["frame_width"] = int(
        video_object.get(cv2.CAP_PROP_FRAME_WIDTH)
    )
    video_parameters["frame_height"] = int(
        video_object.get(cv2.CAP_PROP_FRAME_HEIGHT)
    )
    video_parameters["fps"] = video_object.get(cv2.CAP_PROP_FPS)

    # Release video object
    video_object.release()

    return video_parameters

=======
def open_video(video_path: str) -> cv2.VideoCapture:
    """Open video file."""
    video_object = cv2.VideoCapture(video_path)
    if not video_object.isOpened():
        raise Exception("Error opening video file")
    return video_object


def get_video_parameters(video_path: str) -> dict:
    """Get total number of frames, frame width and height, and fps of video."""
    # Open video
    video_object = open_video(video_path)

    # Get video parameters
    video_parameters = {}
    video_parameters["total_frames"] = int(
        video_object.get(cv2.CAP_PROP_FRAME_COUNT)
    )
    video_parameters["frame_width"] = int(
        video_object.get(cv2.CAP_PROP_FRAME_WIDTH)
    )
    video_parameters["frame_height"] = int(
        video_object.get(cv2.CAP_PROP_FRAME_HEIGHT)
    )
    video_parameters["fps"] = video_object.get(cv2.CAP_PROP_FPS)

    # Release video object
    video_object.release()

    return video_parameters

>>>>>>> c3e653d6

def write_tracked_detections_to_csv(
    csv_file_path: str,
    tracked_bboxes_dict: dict,
    frame_name_regexp: str = "frame_{frame_idx:08d}.png",
    all_frames_size: int = 8888,
):
    """Write tracked detections to a csv file."""
    # Initialise csv file
    csv_file = open(  # noqa: SIM115
        csv_file_path,
        "w",
    )
    csv_writer = csv.writer(csv_file)

    # write header following VIA convention
    # https://www.robots.ox.ac.uk/~vgg/software/via/docs/face_track_annotation.html
    csv_writer.writerow(
        (
            "filename",
            "file_size",
            "file_attributes",
            "region_count",
            "region_id",
            "region_shape_attributes",
            "region_attributes",
        )
    )

    # write detections
    # loop thru frames
    for frame_idx in tracked_bboxes_dict:
        # loop thru all boxes in frame
<<<<<<< HEAD
        for bbox, pred_score in zip(
            tracked_bboxes_dict[frame_idx]["bboxes_tracked"],
            tracked_bboxes_dict[frame_idx]["bboxes_scores"],
        ):
            # extract shape
            xmin, ymin, xmax, ymax, id = bbox
=======
        for bbox, id, pred_score in zip(
            tracked_bboxes_dict[frame_idx]["tracked_boxes"],
            tracked_bboxes_dict[frame_idx]["ids"],
            tracked_bboxes_dict[frame_idx]["scores"],
        ):
            # extract shape
            xmin, ymin, xmax, ymax = bbox
>>>>>>> c3e653d6
            width_box = int(xmax - xmin)
            height_box = int(ymax - ymin)

            # Add to csv
            csv_writer.writerow(
                (
                    frame_name_regexp.format(
                        frame_idx=frame_idx
                    ),  # f"frame_{frame_idx:08d}.png",  # frame index!
                    all_frames_size,  # frame size
                    '{{"clip":{}}}'.format("123"),
                    1,
                    0,
                    f'{{"name":"rect","x":{xmin},"y":{ymin},"width":{width_box},"height":{height_box}}}',
                    f'{{"track":"{int(id)}", "confidence":"{pred_score}"}}',
                )
            )


def write_frame_to_output_video(
    frame: np.ndarray,
<<<<<<< HEAD
    tracked_bboxes_one_frame: np.ndarray,
=======
    tracked_bboxes_one_frame: dict,
>>>>>>> c3e653d6
    output_video_object: cv2.VideoWriter,
) -> None:
    """Write frame with tracked bounding boxes to output video."""
    frame_copy = frame.copy()  # why copy?
<<<<<<< HEAD
    for bbox in tracked_bboxes_one_frame:
        xmin, ymin, xmax, ymax, id = bbox
=======
    for bbox, id in zip(
        tracked_bboxes_one_frame["tracked_boxes"],
        tracked_bboxes_one_frame["ids"],
    ):
        xmin, ymin, xmax, ymax = bbox
>>>>>>> c3e653d6

        draw_bbox(
            frame_copy,
            (xmin, ymin),
            (xmax, ymax),
            (0, 0, 255),
            f"id : {int(id)}",
        )
    output_video_object.write(frame_copy)


def parse_video_frame_reading_error_and_log(frame_idx: int, total_frames: int):
    """Parse error message for reading a video frame."""
    if frame_idx == total_frames:
        logging.info(f"All {total_frames} frames processed")
    else:
        logging.info(
            f"Error reading frame index " f"{frame_idx}/{total_frames}."
        )


def setup_video_writer_from_input_video(
    reference_video_path: str, output_video_path: str
) -> cv2.VideoWriter:
    """Set up video writer with the same parameters as reference video."""
    input_video_params = get_video_parameters(reference_video_path)
    output_codec = cv2.VideoWriter_fourcc("m", "p", "4", "v")
    output_video_writer = cv2.VideoWriter(
        output_video_path,
        output_codec,
        input_video_params["fps"],
        (
            input_video_params["frame_width"],
            input_video_params["frame_height"],
        ),
    )
    return output_video_writer
<<<<<<< HEAD
=======

>>>>>>> c3e653d6

def generate_tracked_video(
    input_video_path: str, output_video_path: str, tracked_bboxes: dict
):
    """Generate tracked video."""
    # Open input video
    input_video_object = open_video(input_video_path)

<<<<<<< HEAD
def generate_tracked_video(
    input_video_path: str, output_video_path: str, tracked_bboxes: dict
):
    """Generate tracked video."""
    # Open input video
    input_video_object = cv2.VideoCapture(input_video_path)
    if not input_video_object.isOpened():
        raise Exception("Error opening video file")

=======
>>>>>>> c3e653d6
    # Set up output video writer following input video parameters
    output_video_writer = setup_video_writer_from_input_video(
        input_video_path, output_video_path
    )

    # Loop over frames
    frame_idx = 0
    while input_video_object.isOpened():
        # Read frame
        ret, frame = input_video_object.read()
        if not ret:
            parse_video_frame_reading_error_and_log(
                frame_idx,
                int(input_video_object.get(cv2.CAP_PROP_FRAME_COUNT)),
            )
            break

        # Write frame to output video
        write_frame_to_output_video(
            frame,
<<<<<<< HEAD
            tracked_bboxes[frame_idx]["bboxes_tracked"],
=======
            tracked_bboxes[frame_idx],
>>>>>>> c3e653d6
            output_video_writer,
        )

        frame_idx += 1

    # Release video objects
    input_video_object.release()
    output_video_writer.release()
    cv2.destroyAllWindows()


def write_frame_as_image(frame: np.ndarray, frame_path: str):
    """Write frame as image file."""
    img_saved = cv2.imwrite(
        frame_path,
        frame,
    )
    if not img_saved:
        logging.info(f"Error saving {frame_path}.")


def write_all_video_frames_as_images(
    input_video_path: str,
    frames_subdir: Path,
    frame_name_format_str: str = "frame_{frame_idx:08d}.png",
):
    """Save frames of input video as image files.

    Parameters
    ----------
    input_video_path : str
        The path to the input video.
    frames_subdir : Path
        The directory to save frames.
    frame_name_format_str : str
        The format to follow for the frame filenames.
        E.g. "frame_{frame_idx:08d}.png"

    """
    # Open input video
<<<<<<< HEAD
    input_video_object = cv2.VideoCapture(input_video_path)
    if not input_video_object.isOpened():
        raise Exception("Error opening video file")
=======
    input_video_object = open_video(input_video_path)
>>>>>>> c3e653d6

    # Loop over frames
    frame_idx = 0
    while input_video_object.isOpened():
        # Read frame
        ret, frame = input_video_object.read()
        if not ret:
            parse_video_frame_reading_error_and_log(
                frame_idx,
                int(input_video_object.get(cv2.CAP_PROP_FRAME_COUNT)),
            )
            break

        # Write frame to file
        write_frame_as_image(
            frame,
            str(
                frames_subdir
                / frame_name_format_str.format(frame_idx=frame_idx)
            ),
        )

        # Update frame index
        frame_idx += 1

    # Release video objects
    input_video_object.release()
    cv2.destroyAllWindows()<|MERGE_RESOLUTION|>--- conflicted
+++ resolved
@@ -10,33 +10,6 @@
 from crabs.detector.utils.visualization import draw_bbox
 
 
-<<<<<<< HEAD
-def get_video_parameters(video_path: str) -> dict:
-    """Get total number of frames, frame width and height, and fps of video."""
-    # Open video
-    video_object = cv2.VideoCapture(video_path)
-    if not video_object.isOpened():
-        raise Exception("Error opening video file")
-
-    # Get video parameters
-    video_parameters = {}
-    video_parameters["total_frames"] = int(
-        video_object.get(cv2.CAP_PROP_FRAME_COUNT)
-    )
-    video_parameters["frame_width"] = int(
-        video_object.get(cv2.CAP_PROP_FRAME_WIDTH)
-    )
-    video_parameters["frame_height"] = int(
-        video_object.get(cv2.CAP_PROP_FRAME_HEIGHT)
-    )
-    video_parameters["fps"] = video_object.get(cv2.CAP_PROP_FPS)
-
-    # Release video object
-    video_object.release()
-
-    return video_parameters
-
-=======
 def open_video(video_path: str) -> cv2.VideoCapture:
     """Open video file."""
     video_object = cv2.VideoCapture(video_path)
@@ -68,7 +41,6 @@
 
     return video_parameters
 
->>>>>>> c3e653d6
 
 def write_tracked_detections_to_csv(
     csv_file_path: str,
@@ -102,14 +74,6 @@
     # loop thru frames
     for frame_idx in tracked_bboxes_dict:
         # loop thru all boxes in frame
-<<<<<<< HEAD
-        for bbox, pred_score in zip(
-            tracked_bboxes_dict[frame_idx]["bboxes_tracked"],
-            tracked_bboxes_dict[frame_idx]["bboxes_scores"],
-        ):
-            # extract shape
-            xmin, ymin, xmax, ymax, id = bbox
-=======
         for bbox, id, pred_score in zip(
             tracked_bboxes_dict[frame_idx]["tracked_boxes"],
             tracked_bboxes_dict[frame_idx]["ids"],
@@ -117,7 +81,6 @@
         ):
             # extract shape
             xmin, ymin, xmax, ymax = bbox
->>>>>>> c3e653d6
             width_box = int(xmax - xmin)
             height_box = int(ymax - ymin)
 
@@ -139,25 +102,16 @@
 
 def write_frame_to_output_video(
     frame: np.ndarray,
-<<<<<<< HEAD
-    tracked_bboxes_one_frame: np.ndarray,
-=======
     tracked_bboxes_one_frame: dict,
->>>>>>> c3e653d6
     output_video_object: cv2.VideoWriter,
 ) -> None:
     """Write frame with tracked bounding boxes to output video."""
     frame_copy = frame.copy()  # why copy?
-<<<<<<< HEAD
-    for bbox in tracked_bboxes_one_frame:
-        xmin, ymin, xmax, ymax, id = bbox
-=======
     for bbox, id in zip(
         tracked_bboxes_one_frame["tracked_boxes"],
         tracked_bboxes_one_frame["ids"],
     ):
         xmin, ymin, xmax, ymax = bbox
->>>>>>> c3e653d6
 
         draw_bbox(
             frame_copy,
@@ -195,10 +149,7 @@
         ),
     )
     return output_video_writer
-<<<<<<< HEAD
-=======
-
->>>>>>> c3e653d6
+
 
 def generate_tracked_video(
     input_video_path: str, output_video_path: str, tracked_bboxes: dict
@@ -207,18 +158,6 @@
     # Open input video
     input_video_object = open_video(input_video_path)
 
-<<<<<<< HEAD
-def generate_tracked_video(
-    input_video_path: str, output_video_path: str, tracked_bboxes: dict
-):
-    """Generate tracked video."""
-    # Open input video
-    input_video_object = cv2.VideoCapture(input_video_path)
-    if not input_video_object.isOpened():
-        raise Exception("Error opening video file")
-
-=======
->>>>>>> c3e653d6
     # Set up output video writer following input video parameters
     output_video_writer = setup_video_writer_from_input_video(
         input_video_path, output_video_path
@@ -239,11 +178,7 @@
         # Write frame to output video
         write_frame_to_output_video(
             frame,
-<<<<<<< HEAD
-            tracked_bboxes[frame_idx]["bboxes_tracked"],
-=======
             tracked_bboxes[frame_idx],
->>>>>>> c3e653d6
             output_video_writer,
         )
 
@@ -284,13 +219,7 @@
 
     """
     # Open input video
-<<<<<<< HEAD
-    input_video_object = cv2.VideoCapture(input_video_path)
-    if not input_video_object.isOpened():
-        raise Exception("Error opening video file")
-=======
     input_video_object = open_video(input_video_path)
->>>>>>> c3e653d6
 
     # Loop over frames
     frame_idx = 0
