import csv
import os
from pathlib import Path

import cv2
import matplotlib.pyplot as plt
import numpy as np

from crabs.detector.utils.visualization import draw_bbox
from crabs.tracker.utils.tracking import (
    save_frame_and_csv,
    write_tracked_bbox_to_csv,
)


def prep_csv_writer(output_dir: str, video_file_root: str):
    """
    Prepare csv writer to output tracking results.

    Parameters
    ----------
    output_dir : str
        The output folder where the output will be stored.
    video_file_root : str
        The root name of the video file.

    Returns
    -------
    Tuple
        A tuple containing the CSV writer, the CSV file object, and the tracking output directory path.
    """

    crabs_tracks_label_dir = Path(output_dir) / "crabs_tracks_label"
    tracking_output_dir = crabs_tracks_label_dir / video_file_root
    # Create the subdirectory for the specific video file root
    tracking_output_dir.mkdir(parents=True, exist_ok=True)

    csv_file = open(
        f"{str(tracking_output_dir / video_file_root)}.csv",
        "w",
    )
    csv_writer = csv.writer(csv_file)

    # write header following VIA convention
    # https://www.robots.ox.ac.uk/~vgg/software/via/docs/face_track_annotation.html
    csv_writer.writerow(
        (
            "filename",
            "file_size",
            "file_attributes",
            "region_count",
            "region_id",
            "region_shape_attributes",
            "region_attributes",
        )
    )

    return csv_writer, csv_file, tracking_output_dir


def prep_video_writer(
    output_dir: str,
    video_file_root: str,
    frame_width: int,
    frame_height: int,
    cap_fps: float,
) -> cv2.VideoWriter:
    """
    Prepare video writer to output processed video.

    Parameters
    ----------
    output_dir : str
        The output folder where the output will be stored.
    video_file_root :str
        The root name of the video file.
    frame_width : int
        The width of the video frames.
    frame_height : int
        The height of the video frames.
    cap_fps : float
        The frames per second of the video.

    Returns
    -------
    cv2.VideoWriter
        The video writer object for writing video frames.
    """
    output_file = os.path.join(
        output_dir,
        f"{os.path.basename(video_file_root)}_output_video.mp4",
    )
    output_codec = cv2.VideoWriter_fourcc("m", "p", "4", "v")
    video_output = cv2.VideoWriter(
        output_file, output_codec, cap_fps, (frame_width, frame_height)
    )

    return video_output


def save_required_output(
    video_file_root: Path,
    save_frames: bool,
    tracking_output_dir: Path,
    csv_writer: cv2.VideoWriter,
    save_video: bool,
    video_output: cv2.VideoWriter,
    tracked_boxes: list[list[float]],
    frame: np.ndarray,
    frame_number: int,
) -> None:
    """
    Handle the output based on argument options.

    Parameters
    ----------
    video_file_root : Path
        The root name of the video file.
    save_csv_and_frames : bool
        Flag to save CSV and frames.
    tracking_output_dir : Path
        Directory to save tracking output.
    csv_writer : Any
        CSV writer object.
    save_video : bool
        Flag to save video.
    video_output : cv2.VideoWriter
        Video writer object for writing video frames.
    tracked_boxes : list[list[float]]
        List of tracked bounding boxes.
    frame : np.ndarray
        The current frame.
    frame_number : int
        The frame number.
    """
    frame_name = f"{video_file_root}_frame_{frame_number:08d}.png"
<<<<<<< HEAD
    print(
        f"save_csv_and_frames: {save_csv_and_frames}, save_video: {save_video}"
    )

    if save_csv_and_frames:
        print(f"Calling save_frame_and_csv with {frame_name}")
=======
    if save_frames:
>>>>>>> bddd57a9
        save_frame_and_csv(
            frame_name,
            tracking_output_dir,
            tracked_boxes,
            frame,
            frame_number,
            csv_writer,
        )
    else:
        for bbox in tracked_boxes:
            print(
                f"Calling write_tracked_bbox_to_csv with {bbox}, {frame_name}"
            )

            write_tracked_bbox_to_csv(bbox, frame, frame_name, csv_writer)

    if save_video:
        frame_copy = frame.copy()
        for bbox in tracked_boxes:
            xmin, ymin, xmax, ymax, id = bbox
            print(f"Calling draw_bbox with {bbox}")
            draw_bbox(
                frame_copy,
                (xmin, ymin),
                (xmax, ymax),
                (0, 0, 255),
                f"id : {int(id)}",
            )
        video_output.write(frame_copy)


def close_csv_file(csv_file) -> None:
    """
    Close the CSV file if it's open.
    """
    if csv_file:
        csv_file.close()


def release_video(video_output) -> None:
    """
    Release the video file if it's open.
    """
    if video_output:
        video_output.release()


def read_metrics_from_csv(filename):
    """
    Read the tracking output metrics from a CSV file.
    To be called by plot_output_histogram.

    Parameters
    ----------
    filename : str
        Name of the CSV file to read.

    Returns
    -------
    tuple:
        Tuple containing lists of true positives, missed detections,
        false positives, number of switches, and total ground truth for each frame.
    """
    true_positives_list = []
    missed_detections_list = []
    false_positives_list = []
    num_switches_list = []
    total_ground_truth_list = []
    mota_value_list = []

    with open(filename, mode="r") as file:
        reader = csv.DictReader(file)
        for row in reader:
            true_positives_list.append(int(row["True Positives"]))
            missed_detections_list.append(int(row["Missed Detections"]))
            false_positives_list.append(int(row["False Positives"]))
            num_switches_list.append(int(row["Number of Switches"]))
            total_ground_truth_list.append(int(row["Total Ground Truth"]))
            mota_value_list.append(float(row["Mota"]))

    return (
        true_positives_list,
        missed_detections_list,
        false_positives_list,
        num_switches_list,
        total_ground_truth_list,
        mota_value_list,
    )


def plot_output_histogram(filename):
    """
    Plot metrics along with the total ground truth for each frame.

    Example usage:
    > filename = <video_name>_<model_name>_tracking_output.csv
    > plot_output_histogram(filename)

    Parameters
    ----------
    true_positives_list : list[int]
        List of counts of true positives for each frame.
    missed_detections_list : list[int]
        List of counts of missed detections for each frame.
    false_positives_list : list[int]
        List of counts of false positives for each frame.
    num_switches_list : list[int]
        List of counts of identity switches for each frame.
    total_ground_truth_list : list[int]
        List of total ground truth objects for each frame.
    """
    (
        true_positives_list,
        missed_detections_list,
        false_positives_list,
        num_switches_list,
        total_ground_truth_list,
        mota_value_list,
    ) = read_metrics_from_csv(filename)
    filepath = Path(filename)
    plot_name = filepath.name

    num_frames = len(true_positives_list)
    frames = range(1, num_frames + 1)

    plt.figure(figsize=(10, 6))

    overall_mota = sum(mota_value_list) / len(mota_value_list)

    # Calculate percentages
    true_positives_percentage = [
        tp / gt * 100 if gt > 0 else 0
        for tp, gt in zip(true_positives_list, total_ground_truth_list)
    ]
    missed_detections_percentage = [
        md / gt * 100 if gt > 0 else 0
        for md, gt in zip(missed_detections_list, total_ground_truth_list)
    ]
    false_positives_percentage = [
        fp / gt * 100 if gt > 0 else 0
        for fp, gt in zip(false_positives_list, total_ground_truth_list)
    ]
    num_switches_percentage = [
        ns / gt * 100 if gt > 0 else 0
        for ns, gt in zip(num_switches_list, total_ground_truth_list)
    ]

    # Plot metrics
    plt.plot(
        frames,
        true_positives_percentage,
        label=f"True Positives ({sum(true_positives_list)})",
        color="g",
    )
    plt.plot(
        frames,
        missed_detections_percentage,
        label=f"Missed Detections ({sum(missed_detections_list)})",
        color="r",
    )
    plt.plot(
        frames,
        false_positives_percentage,
        label=f"False Positives ({sum(false_positives_list)})",
        color="b",
    )
    plt.plot(
        frames,
        num_switches_percentage,
        label=f"Number of Switches ({sum(num_switches_list)})",
        color="y",
    )

    plt.xlabel("Frame Number")
    plt.ylabel("Percentage of Total Ground Truth (%)")
    plt.title(f"{plot_name}_mota:{overall_mota:.2f}")

    plt.legend()
    plt.savefig(f"{plot_name}.pdf")
    plt.show()<|MERGE_RESOLUTION|>--- conflicted
+++ resolved
@@ -134,16 +134,8 @@
         The frame number.
     """
     frame_name = f"{video_file_root}_frame_{frame_number:08d}.png"
-<<<<<<< HEAD
-    print(
-        f"save_csv_and_frames: {save_csv_and_frames}, save_video: {save_video}"
-    )
-
-    if save_csv_and_frames:
-        print(f"Calling save_frame_and_csv with {frame_name}")
-=======
+
     if save_frames:
->>>>>>> bddd57a9
         save_frame_and_csv(
             frame_name,
             tracking_output_dir,
