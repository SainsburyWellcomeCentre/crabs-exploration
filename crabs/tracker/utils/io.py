--- conflicted
+++ resolved
@@ -138,14 +138,11 @@
     """
     frame_name = f"{video_file_root}_frame_{frame_number:08d}.png"
 
-<<<<<<< HEAD
-=======
     for bbox, pred_score in zip(tracked_boxes, pred_scores):
         write_tracked_bbox_to_csv(
             bbox, frame, frame_name, csv_writer, pred_score
         )
 
->>>>>>> 492d72a4
     if save_frames:
         save_output_frames(
             frame_name,
@@ -153,16 +150,6 @@
             frame,
             frame_number,
         )
-<<<<<<< HEAD
-    else:
-        for bbox in tracked_boxes:
-            print(
-                f"Calling write_tracked_bbox_to_csv with {bbox}, {frame_name}"
-            )
-
-            write_tracked_bbox_to_csv(bbox, frame, frame_name, csv_writer)
-=======
->>>>>>> 492d72a4
 
     if save_video:
         frame_copy = frame.copy()
