--- conflicted
+++ resolved
@@ -8,20 +8,13 @@
 import torch
 
 
-<<<<<<< HEAD
-def format_bbox_predictions_for_sort(
-=======
 def format_and_filter_bbox_predictions_for_sort(
->>>>>>> c3e653d6
     prediction_dict: dict, score_threshold: float
 ) -> torch.Tensor:
     """Put predictions in format expected by SORT.
 
-<<<<<<< HEAD
-=======
     Lower confidence predictions are filtered out.
 
->>>>>>> c3e653d6
     Parameters
     ----------
     prediction_dict : dict
@@ -34,13 +27,8 @@
     Returns
     -------
     torch.Tensor:
-<<<<<<< HEAD
-        A torch tensor containing bounding boxes and scores along
-        columns.
-=======
         A torch tensor of shape (N, 5) representing N detection bounding boxes
         in format [xmin, ymin, xmax, ymax, score].
->>>>>>> c3e653d6
 
     """
     # Format as a tensor with scores as last column
