iou_threshold: 0.1
score_threshold: 0.1
# Maximum number of frames to keep alive a track without associated detections.
max_age: 10
# Minimum number of associated detections before track is initialised
<<<<<<< HEAD
min_hits: 1
# save video inference
save_video: True
# Save predicted tracks in VIA csv format and export corresponding frames
# This is useful to prepare for manual labelling of tracks
save_csv_and_frames: False
=======
min_hits: 1
>>>>>>> bddd57a9
<|MERGE_RESOLUTION|>--- conflicted
+++ resolved
@@ -3,13 +3,4 @@
 # Maximum number of frames to keep alive a track without associated detections.
 max_age: 10
 # Minimum number of associated detections before track is initialised
-<<<<<<< HEAD
-min_hits: 1
-# save video inference
-save_video: True
-# Save predicted tracks in VIA csv format and export corresponding frames
-# This is useful to prepare for manual labelling of tracks
-save_csv_and_frames: False
-=======
-min_hits: 1
->>>>>>> bddd57a9
+min_hits: 1