r"""A script to extract frames for labelling using SLEAP's algorith,.

Example usage:
    python bboxes\ labelling/extract_frames_to_label_w_sleap.py
    'crab_sample_data/sample_clips/'
    --initial_samples 5
    --n_components 2
    --n_clusters 2
    --per_cluster 1
    --compute_features_per_video

TODO: can I make it deterministic?
TODO: check https://github.com/talmolab/sleap-io/tree/main/sleap_io
TODO: change it to copy directory structure from input? See
https://www.geeksforgeeks.org/python-copy-directory-structure-without-files/
"""

import copy
import json
import logging
import pprint
import sys
from datetime import datetime
from pathlib import Path
from typing import Optional

import cv2
import typer
from sleap import Video
from sleap.info.feature_suggestions import (
    FeatureSuggestionPipeline,
    ParallelFeaturePipeline,
)

# instantiate Typer app
app = typer.Typer(rich_markup_mode="rich")


def get_list_of_sleap_videos(  # noqa: C901
    list_video_locations,
    video_extensions_in=("mp4"),
):
    """Generate list of SLEAP videos.

    The locations in which we look for videos
    can be expressed as paths to files or
    as the parent directories of a set of videos.

    Parameters
    ----------
    list_video_locations : list[str]
        list of video locations. These may be paths to video files or
        paths to their parent directories (only one level deep is searched).

    video_extensions_in : tuple[str]
        list of video extensions to look for in the directories.
        By default, mp4 videos.

    Returns
    -------
    list_sleap_videos : list[sleap.io.video.Video]
        list of SLEAP videos

    """
    # Make list of extensions case insensitive
    list_video_extensions_in = list(video_extensions_in)
    list_video_extensions = copy.deepcopy(list_video_extensions_in)
    for ext in list_video_extensions_in:
        if ext.isupper():
            list_video_extensions.append(ext.lower())
        elif ext.islower():
            list_video_extensions.append(ext.upper())

    # Compute list of video paths
    list_video_paths = []
    for loc in list_video_locations:
        location_path = Path(loc)

        # If the path is a directory:
        # look for files with any of the relevant extensions
        # (only one level in)
        if location_path.is_dir():
            for ext in list_video_extensions:
                list_video_paths.extend(
                    location_path.glob(f"[!.]*.{ext}"),
                )  # exclude hidden files

        # If the path is a file with the relevant extension:
        # append path directly to list
        elif location_path.is_file() and (
            location_path.suffix[1:] in list_video_extensions
            # suffix includes dot
        ):
            list_video_paths.append(location_path)

    # Transform list of video paths to list of SLEAP videos
    list_sleap_videos = []
    for vid_path in list_video_paths:
        # check if opencv can open the videos
        # before adding them to the list
        cap = cv2.VideoCapture(str(vid_path))
        if cap.isOpened():
            list_sleap_videos.append(Video.from_filename(str(vid_path)))
            cap.release()
        else:
            logging.warning(
                f"Video at {vid_path!s} could not"
                " be opened by OpenCV. Skipping...",
            )

    # Print warning if list is empty
    if not list_sleap_videos:
        logging.error(
            "List of videos is empty. Please review: \n"
            f"\t input video locations:{list_video_locations}\n "
            f"\t input video extensions:{list_video_extensions})\n",
        )
        sys.exit(1)

    return list_sleap_videos


def get_map_videos_to_extracted_frames(list_sleap_videos, suggestions):
    """Compute dictionary mapping videos to frame indices for labelling.

    Parameters
    ----------
    list_sleap_videos : list[sleap.io.video.Video]
        list of SLEAP videos from which to extract frames

    suggestions : list[SuggestionFrame]
        a list of SuggestionFrame elements, describing
        the frames selected for labelling

    Returns
    -------
    map_videos_to_extracted_frames : dict
        dictionary that maps each video path to a list
        of frames indices extracted for labelling.
        The frame indices are sorted in ascending order.

    """
    map_videos_to_extracted_frames = {}
    for vid in list_sleap_videos:
        vid_str = vid.backend.filename
        map_videos_to_extracted_frames[vid_str] = sorted(
            [
                sugg.frame_idx
                for sugg in suggestions
                if sugg.video.backend.filename == vid_str
            ],
        )
    return map_videos_to_extracted_frames


def compute_suggested_sleap_frames(
    list_video_locations,
    video_extensions=("mp4"),
    initial_samples=200,
    sample_method="stride",
    scale=1.0,
    feature_type="raw",
    n_components=5,
    n_clusters=5,
    per_cluster=5,
    compute_features_per_video=True,
):
    """Compute frames for labelling using SLEAP's FeatureSuggestionPipeline.

    See https://sleap.ai/guides/gui.html#labeling-suggestions

    Parameters
    ----------
    list_video_locations : list[str]
        list of video locations. These may be paths to video files or
        paths to their parent directories (only one level deep is searched).
    video_extensions : tuple[str]
        tuple of video extensions to look for in the directories.
        Default: ("mp4")
    initial_samples : int
        initial number of frames to extract per video
        Default: 200
    sample_method : str
        method to sample initial samples.
        It can be "random" or "stride".
        Default: "stride"
    scale : float
        factor to apply to the images prior to PCA and k-means clustering
        Default: 1.0
    feature_type : str
        type of input feature.
        It can be ["raw", "brisk", "hog"].
        Default: raw
    n_components : int
        number of PCA components.
        Default: 5
    n_clusters : int
        number of k-means clusters.
        Default: 5
    per_cluster : int
        number of frames to sample per cluster.
        Default: 5
    compute_features_per_video : bool
        whether to do per-video pipeline parallelization for
        feature suggestions.
        Default: True

    Returns
    -------
    map_videos_to_extracted_frames : dict
        dictionary that maps each video path to a list
        of frames indices extracted for labelling.
        The frame indices are sorted in ascending order.

    """
    # Transform list of input videos to list of SLEAP Video instances
    list_sleap_videos = get_list_of_sleap_videos(
        list_video_locations,
        video_extensions,
    )
    logging.info("List of SLEAP videos successfully created")

    # Define the frame extraction pipeline
    pipeline = FeatureSuggestionPipeline(
        per_video=initial_samples,
        sample_method=sample_method,
        scale=scale,
        feature_type=feature_type,
        n_components=n_components,
        n_clusters=n_clusters,
        per_cluster=per_cluster,
    )
    logging.info("---------------------------")
    logging.info("Defintion of FeatureSuggestionPipeline:")
    pipeline_attrs = {
        k: getattr(pipeline, k) for k in dir(pipeline) if not k.startswith("_")
    }
    logging.info(pprint.pformat(pipeline_attrs))
    logging.info("---------------------------")

    # Run the pipeline and compute  suggested frames for labelling
    # (if compute_features_per_video=True, it is run per video)
    suggestions = ParallelFeaturePipeline.run(
        pipeline,
        list_sleap_videos,
        parallel=compute_features_per_video,
    )
    logging.info(f"Total labelling suggestions generated: {len(suggestions)}")

    # Compute dictionary that maps video paths to their frames' indices
    # suggested for labelling
    return get_map_videos_to_extracted_frames(
        list_sleap_videos,
        suggestions,
    )


def extract_frames_to_label_from_video(
    map_videos_to_extracted_frames,
    output_subdir_path,
    flag_parent_dir_subdir_in_output=False,
):
    """Extract frames for labelling from corresponding videos using OpenCV.

    The png files for each frame are named with
    the following format:
    <video_parent_dir>_<video_filename>_frame_<frame_idx>.png

    Parameters
    ----------
    map_videos_to_extracted_frames : dict
        dictionary that maps each video path to a list
        of frames indices extracted for labelling.
        The frame indices are sorted in ascending order.

    output_subdir_path : pathlib.Path
        path to output subdirectory

    flag_parent_dir_subdir_in_output : bool
        if True, a subdirectory is created under 'output_subdir_path'
        whose name matches the video's parent directory name

    Raises
    ------
    KeyError
        If a frame from a video is not correctly read by openCV

    """
    for vid_str in map_videos_to_extracted_frames:
        # Initialise video capture
        cap = cv2.VideoCapture(vid_str)

        # Check if video capture is opened correctly
        logging.info("---------------------------")
        if cap.isOpened():
            logging.info(f"Processing video {Path(vid_str)}")
        else:
            logging.info(f"Error processing {Path(vid_str)}, skipped....")
            continue

        # If required: create video output dir inside timestamped one
        if flag_parent_dir_subdir_in_output:
            video_output_dir = (
                output_subdir_path
                / Path(
                    vid_str
                ).parent.stem  # timestamp  # parent dir of input video
            )
            video_output_dir.mkdir(parents=True, exist_ok=True)
        else:
            video_output_dir = output_subdir_path

        # Go to the selected frames in the video
        for frame_idx in map_videos_to_extracted_frames[vid_str]:
            # Read frame
            # TODO: are sleap suggested frame numbers indices (i.e. 0-based)
            # or frame numbers (1-based)
            cap.set(cv2.CAP_PROP_POS_FRAMES, frame_idx)
            success, frame = cap.read()

            # If not read successfully: throw error
            if not success or frame is None:
                msg = f"Unable to load frame {frame_idx} from {vid_str}."
                raise KeyError(msg)

            # If read successfully: save to file
            # file naming format: videoname_frame_XXX.png
            else:
                file_path = video_output_dir / Path(
                    f"{Path(vid_str).stem}_" f"frame_{frame_idx:08d}.png",
                )
                img_saved = cv2.imwrite(str(file_path), frame)
                if img_saved:
                    logging.info(f"frame {frame_idx} saved at {file_path}")
                else:
                    logging.info(
                        f"ERROR saving {Path(vid_str).stem}, frame {frame_idx}"
                        "...skipping",
                    )
                    continue

        # close video capture
        cap.release()


@app.command()
def compute_and_extract_frames_to_label(
    list_video_locations: list[str],
    output_path: str = ".",
    output_subdir: Optional[str] = None,
<<<<<<< HEAD
    video_extensions: tuple[str, ...] = tuple("mp4"),
=======
    video_extensions: tuple[str] = ("mp4"),
>>>>>>> cbcaced1
    initial_samples: int = 200,
    sample_method: str = "stride",  # choices=["random", "stride"],
    scale: float = 1.0,
    feature_type: str = "raw",  # choices=["raw", "brisk", "hog"],
    n_components: int = 5,
    n_clusters: int = 5,
    per_cluster: int = 5,
    compute_features_per_video: bool = True,
):
    """Compute frames to label and extract them as png files.

    We use SLEAP's image feature method to select
    the frames for labelling and export them as png
    files in the desired directory.

    We also output to the same location the list of
    frame indices selected per video as a json file.

    Parameters
    ----------
    list_video_locations : list
        list of paths to directories with videos, or to specific video files.
    output_path : str, optional
        path to directory in which to store extracted frames, by default the
        current directory.
    output_subdir : str, optional
        name of output subdirectory in which to put extracted frames,
        by default the timestamp in the format YYYMMDD_HHMMSS.
    video_extensions : tuple, optional
        extensions to search for when looking for video files,
        by default ("mp4")
    initial_samples : int, optional
        initial number of frames to extract per video, by default 200
    sample_method : str, optional
        method to sample initial frames, a choice between "random" or "stride,
        by default "stride"
    scale : float, optional
        factor to apply to the images prior to PCA and k-means clustering,
        by default 1.0
    feature_type : str, optional
        type of input feature, a choice between "raw", "brisk" or "hog",
        by default "raw"
    n_components : int, optional
        number of PCA components to compute, by default 5
    n_clusters : int, optional
        number of k-means clusters to compute, by default 5
    per_cluster : int, optional
        number of frames to sample per cluster, by default 5
    compute_features_per_video : bool, optional
        whether to compute the (PCA?) features per video, or across all videos,
        by default True

    """
    # Compute list of suggested frames using SLEAP
    map_videos_to_extracted_frames = compute_suggested_sleap_frames(
        list_video_locations,
        video_extensions,
        initial_samples,
        sample_method,
        scale,
        feature_type,
        n_components,
        n_clusters,
        per_cluster,
        compute_features_per_video,
    )

    # Create target subdirectory inside the output folder, if it doesn't exist.
    # If no output subdirectory name is provided, create one whose name
    # is the current timestamp in the format YYYYMMDD_HHMMSS
    if not output_subdir:
        timestamp = datetime.now().strftime("%Y%m%d_%H%M%S")
        output_subdir_path = Path(output_path) / f"{timestamp}"
    else:
        output_subdir_path = Path(output_path) / output_subdir
    output_subdir_path.mkdir(parents=True, exist_ok=True)

    # Save the set of videos and corresponding extracted frames' indices
    # as json file
    json_output_file = output_subdir_path / "extracted_frames.json"
    # if json file exists: append
    if json_output_file.is_file():
        with open(json_output_file) as js:
            map_pre = json.load(js)
            map_pre.update(map_videos_to_extracted_frames)
        with open(json_output_file, "w") as js:
            json.dump(
                map_pre,
                js,
                sort_keys=True,
                indent=4,
            )
        logging.info(
            "Existing json file with "
            f"extracted frames updated at {json_output_file}",
        )
    # else: start a new file
    else:
        with open(json_output_file, "w") as js:
            json.dump(
                map_videos_to_extracted_frames,
                js,
                sort_keys=True,
                indent=4,
            )
        logging.info(
            f"New json file with extracted frames saved at {json_output_file}"
        )

    # Save suggested frames as png files (extraction with opencv)
    extract_frames_to_label_from_video(
        map_videos_to_extracted_frames,
        output_subdir_path,
        flag_parent_dir_subdir_in_output=False,
    )


def app_wrapper():
    """Wrap function for the Typer app."""
    app()


if __name__ == "__main__":
    app_wrapper()<|MERGE_RESOLUTION|>--- conflicted
+++ resolved
@@ -1,4 +1,4 @@
-r"""A script to extract frames for labelling using SLEAP's algorith,.
+r"""A script to extract frames for labelling using SLEAP's algorithm.
 
 Example usage:
     python bboxes\ labelling/extract_frames_to_label_w_sleap.py
@@ -348,11 +348,7 @@
     list_video_locations: list[str],
     output_path: str = ".",
     output_subdir: Optional[str] = None,
-<<<<<<< HEAD
     video_extensions: tuple[str, ...] = tuple("mp4"),
-=======
-    video_extensions: tuple[str] = ("mp4"),
->>>>>>> cbcaced1
     initial_samples: int = 200,
     sample_method: str = "stride",  # choices=["random", "stride"],
     scale: float = 1.0,
