--- conflicted
+++ resolved
@@ -12,10 +12,7 @@
 from crabs.detection_tracking.datamodules import CrabsDataModule
 from crabs.detection_tracking.detection_utils import (
     get_checkpoint_type,
-<<<<<<< HEAD
-=======
     log_data_augm_as_artifacts,
->>>>>>> 81db31e4
     prep_annotation_files,
     prep_img_directories,
     set_mlflow_run_name,
