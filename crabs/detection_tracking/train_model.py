import argparse
import datetime
import sys
from pathlib import Path

import lightning
import torch
import yaml  # type: ignore
from lightning.pytorch.loggers import MLFlowLogger

from crabs.detection_tracking.datamodules import CrabsDataModule
from crabs.detection_tracking.detection_utils import save_model
from crabs.detection_tracking.models import FasterRCNN
from crabs.detection_tracking.optuna_fn import optimize_hyperparameters

DEFAULT_ANNOTATIONS_FILENAME = "VIA_JSON_combined_coco_gen.json"


class DectectorTrain:
    """Training class for detector algorithm

    Parameters
    ----------
    args: argparse.Namespace
        An object containing the parsed command-line arguments.

    Attributes
    ----------
    config_file : str
        Path to the directory containing configuration file.
    main_dirs : List[str]
        List of paths to the main directories of the datasets.
    annotation_files : List[str]
        List of filenames for the COCO annotations.
    model_name : str
        The model use to train the detector.
    """

    def __init__(self, args):
        self.args = args
        self.config_file = args.config_file
        self.images_dirs = self.prep_img_directories(
            args.dataset_dirs  # args only?
        )  # list of paths
        self.annotation_files = self.prep_annotation_files(
            args.annotation_files, args.dataset_dirs
        )  # list of paths
        self.accelerator = args.accelerator
        self.seed_n = args.seed_n
        self.experiment_name = args.experiment_name
        self.fast_dev_run = args.fast_dev_run
        self.limit_train_batches = args.limit_train_batches
        self.load_config_yaml()

    def load_config_yaml(self):
        with open(self.config_file, "r") as f:
            self.config = yaml.safe_load(f)

    def prep_img_directories(self, dataset_dirs: list[str]):
        images_dirs = []
        for dataset in dataset_dirs:
            images_dirs.append(str(Path(dataset) / "frames"))
        return images_dirs

    def prep_annotation_files(
        self, input_annotation_files: list[str], dataset_dirs: list[str]
    ):
        # prepare list of annotation files
        annotation_files = []

        # if none are passed: assume default filename for annotations,
        # and default location under `annotations` directory
        if not input_annotation_files:
            for dataset in dataset_dirs:
                annotation_files.append(
                    str(
                        Path(dataset)
                        / "annotations"
                        / DEFAULT_ANNOTATIONS_FILENAME
                    )
                )

        # if a list of annotation files/filepaths is passed
        else:
            for annot, dataset in zip(input_annotation_files, dataset_dirs):
                # if the annotation is only filename:
                # assume file is under 'annotation' directory
                if Path(annot).name == annot:
                    annotation_files.append(
                        str(Path(dataset) / "annotations" / annot)
                    )
                # otherwise assume the full path to the annotations file is passed
                else:
                    annotation_files.append(annot)

        return annotation_files

    def train_model(self):
        timestamp = datetime.datetime.now().strftime("%Y%m%d_%H%M%S")
        run_name = f"run_{timestamp}"

        # Initialise MLflow logger
        mlf_logger = MLFlowLogger(
            run_name=run_name,
            experiment_name=self.experiment_name,
            tracking_uri="file:./ml-runs",
        )

        data_module = CrabsDataModule(
            self.images_dirs, self.annotation_files, self.config, self.seed_n
        )

        if self.args.optuna:
            # Optimize hyperparameters
            best_hyperparameters = optimize_hyperparameters(
                self.config,
                data_module,
                self.accelerator,
                mlf_logger,
                self.args.fast_dev_run,
                self.args.limit_train_batches,
            )

            # Update the config with the best hyperparameters
            self.config.update(best_hyperparameters)

        mlf_logger.log_hyperparams(self.config)
        mlf_logger.log_hyperparams({"split_seed": self.seed_n})
        mlf_logger.log_hyperparams({"cli_args": self.args})

        lightning_model = FasterRCNN(self.config)
        trainer = lightning.Trainer(
            max_epochs=self.config["num_epochs"],
            accelerator=self.accelerator,
            logger=mlf_logger,
<<<<<<< HEAD
            fast_dev_run=self.args.fast_dev_run,
            limit_train_batches=self.args.limit_train_batches,
=======
            fast_dev_run=self.fast_dev_run,
            limit_train_batches=self.limit_train_batches,
>>>>>>> f5858048
        )

        # Run training
        trainer.fit(lightning_model, data_module)

        # Save model if required
        if self.config["save"]:
            model_filename = save_model(lightning_model)
            mlf_logger.log_hyperparams({"model_filename": model_filename})


def main(args) -> None:
    """
    Main function to orchestrate the training process.

    Parameters
    ----------
    args: argparse.Namespace
        An object containing the parsed command-line arguments.

    Returns
    ----------
    None
    """
    trainer = DectectorTrain(args)
    trainer.train_model()


def train_parse_args(args):
    parser = argparse.ArgumentParser()
    parser.add_argument(
        "--config_file",
        type=str,
        default=str(Path(__file__).parent / "config" / "faster_rcnn.yaml"),
        help="location of YAML config to control training",
    )
    parser.add_argument(
        "--dataset_dirs",
        nargs="+",
        required=True,
        help="list of dataset directories",
    )
    parser.add_argument(
        "--annotation_files",
        nargs="+",
        default=[],
        help="list of paths to annotation files. The full path or the filename can be provided. If only filename is provided, it is assumed to be under dataset/annotations.",
    )
    parser.add_argument(
        "--accelerator",
        type=str,
        default="gpu",
        help=(
            "accelerator for Pytorch Lightning. Valid inputs are: cpu, gpu, tpu, ipu, auto, mps. "
            "See https://lightning.ai/docs/pytorch/stable/common/trainer.html#accelerator "
            "and https://lightning.ai/docs/pytorch/stable/accelerators/mps_basic.html#run-on-apple-silicon-gpus"
        ),
    )
    parser.add_argument(
        "--experiment_name",
        type=str,
        default="Sept2023",
        help=(
            "the name for the experiment in MLflow, under which the current run will be logged. "
            "For example, the name of the dataset could be used, to group runs using the same data."
        ),
    )
    parser.add_argument(
        "--seed_n",
        type=int,
        default=42,
        help="seed for dataset splits",
    )
    parser.add_argument(
<<<<<<< HEAD
        "--optuna",
        action="store_true",
        help="running optuna",
    )
    parser.add_argument(
        "--fast_dev_run",
        action="store_true",
        help="option to run only one batch and one epoch for debugging",
=======
        "--fast_dev_run",
        action="store_true",
        help="Debugging option to run training for one batch and one epoch",
>>>>>>> f5858048
    )
    parser.add_argument(
        "--limit_train_batches",
        type=float,
        default=1.0,
        help=(
<<<<<<< HEAD
            "option to run smaller training number per epoch for debugging."
=======
            "Debugging option to run training on a fraction of the training set."
>>>>>>> f5858048
            "By default 1.0 (all the training set)"
        ),
    )
    return parser.parse_args(args)


def app_wrapper():
    torch.set_float32_matmul_precision("medium")

    train_args = train_parse_args(sys.argv[1:])
    main(train_args)


if __name__ == "__main__":
    app_wrapper()<|MERGE_RESOLUTION|>--- conflicted
+++ resolved
@@ -133,13 +133,8 @@
             max_epochs=self.config["num_epochs"],
             accelerator=self.accelerator,
             logger=mlf_logger,
-<<<<<<< HEAD
-            fast_dev_run=self.args.fast_dev_run,
-            limit_train_batches=self.args.limit_train_batches,
-=======
             fast_dev_run=self.fast_dev_run,
             limit_train_batches=self.limit_train_batches,
->>>>>>> f5858048
         )
 
         # Run training
@@ -214,31 +209,20 @@
         help="seed for dataset splits",
     )
     parser.add_argument(
-<<<<<<< HEAD
         "--optuna",
         action="store_true",
         help="running optuna",
     )
-    parser.add_argument(
-        "--fast_dev_run",
-        action="store_true",
-        help="option to run only one batch and one epoch for debugging",
-=======
         "--fast_dev_run",
         action="store_true",
         help="Debugging option to run training for one batch and one epoch",
->>>>>>> f5858048
     )
     parser.add_argument(
         "--limit_train_batches",
         type=float,
         default=1.0,
         help=(
-<<<<<<< HEAD
-            "option to run smaller training number per epoch for debugging."
-=======
             "Debugging option to run training on a fraction of the training set."
->>>>>>> f5858048
             "By default 1.0 (all the training set)"
         ),
     )
