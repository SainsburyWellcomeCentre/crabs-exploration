import argparse

import lightning as pl
import torch
import yaml  # type: ignore
<<<<<<< HEAD
=======

from crabs.detection_tracking.datamodule import CustomDataModule
from crabs.detection_tracking.detection_utils import save_model
from crabs.detection_tracking.models import FasterRCNN
>>>>>>> 9fc89d30

from crabs.detection_tracking.datamodule import CustomDataModule
from crabs.detection_tracking.detection_utils import save_model
from crabs.detection_tracking.models import FasterRCNN


class DectectorTrain:
    """Training class for detector algorithm

    Parameters
    ----------
    args: argparse.Namespace
        An object containing the parsed command-line arguments.

    Attributes
    ----------
    config_file : str
        Path to the directory containing configuration file.
    main_dirs : List[str]
        List of paths to the main directories of the datasets.
    annotation_files : List[str]
        List of filenames for the COCO annotations.
    model_name : str
        The model use to train the detector.
    """

    def __init__(self, args):
        self.config_file = args.config_file
<<<<<<< HEAD
        self.main_dirs = args.main_dir
        self.annotation_files = args.annotation_file
        self.accelerator = args.accelerator
        self.seed_n = args.seed_n
=======
        self.main_dir = args.main_dir
        self.annotation_file = args.annotation_file
        self.accelerator = args.accelerator
        self.seed_n = args.seed_n
        self.annotation = f"{self.main_dir}/annotations/{self.annotation_file}"
>>>>>>> 9fc89d30
        self.load_config_yaml()

    def load_config_yaml(self):
        with open(self.config_file, "r") as f:
            self.config = yaml.safe_load(f)

    def train_model(self):
<<<<<<< HEAD
        annotations = []
        for main_dir, annotation_file in zip(
            self.main_dirs, self.annotation_files
        ):
            annotations.append(f"{main_dir}/annotations/{annotation_file}")

        data_module = CustomDataModule(
            self.main_dirs, annotations, self.config, self.seed_n
=======
        data_module = CustomDataModule(
            self.main_dir, self.annotation, self.config, self.seed_n
>>>>>>> 9fc89d30
        )

        lightning_model = FasterRCNN(self.config)

        mlf_logger = pl.pytorch.loggers.MLFlowLogger(
            experiment_name="lightning_logs", tracking_uri="file:./ml-runs"
        )
        trainer = pl.Trainer(
            max_epochs=self.config["num_epochs"],
            accelerator=self.accelerator,
            logger=mlf_logger,
        )

        trainer.fit(lightning_model, data_module)
        if self.config["save"]:
            save_model(lightning_model)


def main(args) -> None:
    """
    Main function to orchestrate the training process.

    Parameters
    ----------
    args: argparse.Namespace
        An object containing the parsed command-line arguments.

    Returns
    ----------
    None
    """
    trainer = DectectorTrain(args)
    trainer.train_model()


if __name__ == "__main__":
    parser = argparse.ArgumentParser()
    parser.add_argument(
        "--config_file",
        type=str,
        default="crabs/detection_tracking/config/faster_rcnn.yaml",
        help="location of YAML config to control training",
    )
    parser.add_argument(
        "--main_dir",
        nargs="+",
        required=True,
        help="list of locations of images and coco annotations",
    )
    parser.add_argument(
        "--annotation_file",
<<<<<<< HEAD
        nargs="+",
        required=True,
        help="list of filenames for coco annotations",
    )
    parser.add_argument(
        "--accelerator",
=======
>>>>>>> 9fc89d30
        type=str,
        default="gpu",
        help="accelerator for pytorch lightning",
    )
    parser.add_argument(
        "--seed_n",
        type=int,
        default=42,
        help="seed for random state",
    )
    parser.add_argument(
        "--accelerator",
        type=str,
        default="gpu",
        help="accelerator for pytorch lightning",
    )
    parser.add_argument(
        "--seed_n",
        type=int,
        default=42,
        help="seed for random state",
    )
    args = parser.parse_args()
    torch.set_float32_matmul_precision("medium")
    main(args)<|MERGE_RESOLUTION|>--- conflicted
+++ resolved
@@ -3,13 +3,6 @@
 import lightning as pl
 import torch
 import yaml  # type: ignore
-<<<<<<< HEAD
-=======
-
-from crabs.detection_tracking.datamodule import CustomDataModule
-from crabs.detection_tracking.detection_utils import save_model
-from crabs.detection_tracking.models import FasterRCNN
->>>>>>> 9fc89d30
 
 from crabs.detection_tracking.datamodule import CustomDataModule
 from crabs.detection_tracking.detection_utils import save_model
@@ -38,18 +31,10 @@
 
     def __init__(self, args):
         self.config_file = args.config_file
-<<<<<<< HEAD
         self.main_dirs = args.main_dir
         self.annotation_files = args.annotation_file
         self.accelerator = args.accelerator
         self.seed_n = args.seed_n
-=======
-        self.main_dir = args.main_dir
-        self.annotation_file = args.annotation_file
-        self.accelerator = args.accelerator
-        self.seed_n = args.seed_n
-        self.annotation = f"{self.main_dir}/annotations/{self.annotation_file}"
->>>>>>> 9fc89d30
         self.load_config_yaml()
 
     def load_config_yaml(self):
@@ -57,7 +42,6 @@
             self.config = yaml.safe_load(f)
 
     def train_model(self):
-<<<<<<< HEAD
         annotations = []
         for main_dir, annotation_file in zip(
             self.main_dirs, self.annotation_files
@@ -66,10 +50,6 @@
 
         data_module = CustomDataModule(
             self.main_dirs, annotations, self.config, self.seed_n
-=======
-        data_module = CustomDataModule(
-            self.main_dir, self.annotation, self.config, self.seed_n
->>>>>>> 9fc89d30
         )
 
         lightning_model = FasterRCNN(self.config)
@@ -121,15 +101,12 @@
     )
     parser.add_argument(
         "--annotation_file",
-<<<<<<< HEAD
         nargs="+",
         required=True,
         help="list of filenames for coco annotations",
     )
     parser.add_argument(
         "--accelerator",
-=======
->>>>>>> 9fc89d30
         type=str,
         default="gpu",
         help="accelerator for pytorch lightning",
