--- conflicted
+++ resolved
@@ -54,11 +54,7 @@
         )
 
         timestamp = datetime.datetime.now().strftime("%Y-%m-%d_%H-%M-%S")
-<<<<<<< HEAD
-        run_name = f"experiment_{timestamp}"
-=======
         run_name = f"run_{timestamp}"
->>>>>>> aff420e8
 
         mlf_logger = pl.pytorch.loggers.MLFlowLogger(
             run_name=run_name,
@@ -128,11 +124,7 @@
         "--experiment_name",
         type=str,
         default="Sept2023",
-<<<<<<< HEAD
-        help="the run name for mlflow for example the dataset used for the run",
-=======
         help="the name for the experiment in MLflow, under which the current run will be logged. For example, the name of the dataset could be used, to group runs using the same data.",
->>>>>>> aff420e8
     )
     parser.add_argument(
         "--seed_n",
