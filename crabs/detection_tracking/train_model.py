import argparse
import os
import sys
from pathlib import Path

import lightning
import torch
import yaml  # type: ignore
from lightning.pytorch.callbacks import ModelCheckpoint

from crabs.detection_tracking.datamodules import CrabsDataModule
from crabs.detection_tracking.detection_utils import (
    prep_annotation_files,
    prep_img_directories,
<<<<<<< HEAD
    setup_logger,
=======
    set_mlflow_run_name,
    setup_mlflow_logger,
>>>>>>> 4a705b82
    slurm_logs_as_artifacts,
)
from crabs.detection_tracking.models import FasterRCNN
from crabs.detection_tracking.optuna_fn import optimize_hyperparameters


class DectectorTrain:
    """Training class for detector algorithm

    Parameters
    ----------
    args: argparse.Namespace
        An object containing the parsed command-line arguments.
    """

    def __init__(self, args):
        # inputs
        self.args = args
        self.config_file = args.config_file
        self.load_config_yaml()

        # dataset
        self.images_dirs = prep_img_directories(args.dataset_dirs)
        self.annotation_files = prep_annotation_files(
            args.annotation_files, args.dataset_dirs
        )
        self.seed_n = args.seed_n

        # Hardware
        self.accelerator = args.accelerator

        # MLflow
        self.experiment_name = args.experiment_name
        self.mlflow_folder = args.mlflow_folder

        # Debugging
        self.fast_dev_run = args.fast_dev_run
        self.limit_train_batches = args.limit_train_batches

    def load_config_yaml(self):
        with open(self.config_file, "r") as f:
            self.config = yaml.safe_load(f)

<<<<<<< HEAD
=======
    def set_run_name(self):
        self.run_name = set_mlflow_run_name()

    def setup_logger(self) -> MLFlowLogger:
        """
        Setup MLflow logger for training, with checkpointing.

        Includes logging metadata about the job (CLI arguments and SLURM job IDs).
        """
        # Assign run name
        self.set_run_name()

        # Setup logger with checkpointing
        mlf_logger = setup_mlflow_logger(
            experiment_name=self.experiment_name,
            run_name=self.run_name,
            mlflow_folder=self.mlflow_folder,
            cli_args=self.args,
            ckpt_config=self.config.get("checkpoint_saving", {}),
            # pass the checkpointing config if defined
        )

        return mlf_logger

>>>>>>> 4a705b82
    def setup_trainer(self):
        """
        Setup trainer with logging and checkpointing.
        """
        # Get MLflow logger
        mlf_logger = setup_logger(
            self.experiment_name,
            self.mlflow_folder,
            self.config.get("checkpoint_saving", {}),
            self.args,
        )

        # Define checkpointing callback for trainer
        config = self.config.get("checkpoint_saving")
        if config:
            checkpoint_callback = ModelCheckpoint(
                filename="checkpoint-{epoch}",
                every_n_epochs=config["every_n_epochs"],
                save_top_k=config["keep_last_n_ckpts"],
                monitor="epoch",  # monitor the metric "epoch" for selecting which checkpoints to save
                mode="max",  # get the max of the monitored metric
                save_last=config["save_last"],
                save_weights_only=config["save_weights_only"],
            )
            enable_checkpointing = True
        else:
            checkpoint_callback = None
            enable_checkpointing = False

        # Return trainer linked to callbacks and logger
        return lightning.Trainer(
            max_epochs=self.config["num_epochs"],
            accelerator=self.accelerator,
            logger=mlf_logger,
            enable_checkpointing=enable_checkpointing,
            callbacks=checkpoint_callback,
            fast_dev_run=self.fast_dev_run,
            limit_train_batches=self.limit_train_batches,
        )

    def train_model(self):
        # Create data module
        data_module = CrabsDataModule(
            self.images_dirs,
            self.annotation_files,
            self.config,
            self.seed_n,
        )

        if self.args.optuna:
            # Optimize hyperparameters
            best_hyperparameters = optimize_hyperparameters(
                self.config,
                data_module,
                self.accelerator,
                self.experiment_name,
                self.mlflow_folder,
                self.args,
                fast_dev_run=self.fast_dev_run,
                limit_train_batches=self.limit_train_batches,
            )

            # Update the config with the best hyperparameters
            self.config.update(best_hyperparameters)

        # Get model
        lightning_model = FasterRCNN(self.config)

        # Run training
        trainer = self.setup_trainer()
        trainer.fit(lightning_model, data_module)

        # if this is a slurm job: add slurm logs as artifacts
        slurm_job_id = os.environ.get("SLURM_JOB_ID")
        if slurm_job_id:
            slurm_logs_as_artifacts(trainer.logger, slurm_job_id)


def main(args) -> None:
    """
    Main function to orchestrate the training process.

    Parameters
    ----------
    args: argparse.Namespace
        An object containing the parsed command-line arguments.

    Returns
    -------
    None
    """
    trainer = DectectorTrain(args)
    trainer.train_model()


def train_parse_args(args):
    parser = argparse.ArgumentParser()
    parser.add_argument(
        "--dataset_dirs",
        nargs="+",
        required=True,
        help="list of dataset directories",
    )
    parser.add_argument(
        "--annotation_files",
        nargs="+",
        default=[],
        help=(
            "list of paths to annotation files. The full path or the filename can be provided. "
            "If only filename is provided, it is assumed to be under dataset/annotations."
        ),
    )
    parser.add_argument(
        "--config_file",
        type=str,
        default=str(Path(__file__).parent / "config" / "faster_rcnn.yaml"),
        help=(
            "Location of YAML config to control training. "
            "Default: crabs-exploration/crabs/detection_tracking/config/faster_rcnn.yaml"
        ),
    )
    parser.add_argument(
        "--accelerator",
        type=str,
        default="gpu",
        help=(
            "Accelerator for Pytorch Lightning. Valid inputs are: cpu, gpu, tpu, ipu, auto, mps. Default: gpu"
            "See https://lightning.ai/docs/pytorch/stable/common/trainer.html#accelerator "
            "and https://lightning.ai/docs/pytorch/stable/accelerators/mps_basic.html#run-on-apple-silicon-gpus"
        ),
    )
    parser.add_argument(
        "--experiment_name",
        type=str,
        default="Sept2023",
        help=(
            "Name of the experiment in MLflow, under which the current run will be logged. "
            "For example, the name of the dataset could be used, to group runs using the same data. "
            "Default: Sep2023"
        ),
    )
    parser.add_argument(
        "--seed_n",
        type=int,
        default=42,
        help="Seed for dataset splits. Default: 42",
    )
    parser.add_argument(
        "--fast_dev_run",
        action="store_true",
        help="Debugging option to run training for one batch and one epoch",
    )
    parser.add_argument(
        "--limit_train_batches",
        type=float,
        default=1.0,
        help=(
            "Debugging option to run training on a fraction of the training set."
            "Default: 1.0 (all the training set)"
        ),
    )
    parser.add_argument(
        "--mlflow_folder",
        type=str,
        default="./ml-runs",
        help=("Path to MLflow directory. Default: ./ml-runs"),
    )
    parser.add_argument(
        "--optuna",
        action="store_true",
        help="running optuna",
    )

    return parser.parse_args(args)


def app_wrapper():
    torch.set_float32_matmul_precision("medium")

    train_args = train_parse_args(sys.argv[1:])
    main(train_args)


if __name__ == "__main__":
    app_wrapper()<|MERGE_RESOLUTION|>--- conflicted
+++ resolved
@@ -12,12 +12,8 @@
 from crabs.detection_tracking.detection_utils import (
     prep_annotation_files,
     prep_img_directories,
-<<<<<<< HEAD
-    setup_logger,
-=======
     set_mlflow_run_name,
     setup_mlflow_logger,
->>>>>>> 4a705b82
     slurm_logs_as_artifacts,
 )
 from crabs.detection_tracking.models import FasterRCNN
@@ -61,8 +57,6 @@
         with open(self.config_file, "r") as f:
             self.config = yaml.safe_load(f)
 
-<<<<<<< HEAD
-=======
     def set_run_name(self):
         self.run_name = set_mlflow_run_name()
 
@@ -87,7 +81,6 @@
 
         return mlf_logger
 
->>>>>>> 4a705b82
     def setup_trainer(self):
         """
         Setup trainer with logging and checkpointing.
