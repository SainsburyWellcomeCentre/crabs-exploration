--- conflicted
+++ resolved
@@ -244,19 +244,6 @@
         )
 
 
-<<<<<<< HEAD
-=======
-def log_data_augm_as_artifacts(logger, data_module):
-    """Log data augmentation transforms as artifacts in MLflow."""
-    for transform_str in ["train_transform", "test_val_transform"]:
-        logger.experiment.log_text(
-            text=str(getattr(data_module, f"_get_{transform_str}")()),
-            artifact_file=f"{transform_str}.txt",
-            run_id=logger.run_id,
-        )
-
-
->>>>>>> 81db31e4
 def get_checkpoint_type(checkpoint_path: Optional[str]) -> Optional[str]:
     """Get checkpoint type (full or weights) from the checkpoint path."""
     checkpoint = torch.load(checkpoint_path)  # fails if path doesn't exist
@@ -276,4 +263,14 @@
             f"Fine-tuning training from checkpoint at: {checkpoint_path}"
         )
 
-    return checkpoint_type+    return checkpoint_type
+
+
+def log_data_augm_as_artifacts(logger, data_module):
+    """Log data augmentation transforms as artifacts in MLflow."""
+    for transform_str in ["train_transform", "test_val_transform"]:
+        logger.experiment.log_text(
+            text=str(getattr(data_module, f"_get_{transform_str}")()),
+            artifact_file=f"{transform_str}.txt",
+            run_id=logger.run_id,
+        )