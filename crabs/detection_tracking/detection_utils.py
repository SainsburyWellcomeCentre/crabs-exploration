--- conflicted
+++ resolved
@@ -24,7 +24,6 @@
 
 
 def save_model(model: torch.nn.Module):
-<<<<<<< HEAD
     """
     Save the trained model.
 
@@ -89,7 +88,6 @@
     ----------
     None
     """
-
     # Draw bounding box
     cv2.rectangle(
         frame,
@@ -198,10 +196,6 @@
 def load_ground_truth(ground_truth_paths: str) -> dict:
     """
     Load ground truth annotations from JSON files.
-=======
-    """
-    Save the trained model.
->>>>>>> 9fc89d30
 
     Parameters
     ----------
@@ -210,7 +204,6 @@
 
     Returns
     -------
-<<<<<<< HEAD
     dict
         A dictionary mapping object IDs to their corresponding ground truth annotations.
     """
@@ -228,9 +221,6 @@
 def calculate_iou(box1, box2) -> float:
     """
     Calculate IoU (Intersection over Union) of two bounding boxes.
-=======
-    None
->>>>>>> 9fc89d30
 
     Parameters:
     box1 (list): Coordinates [x1, y1, x2, y2] of the first bounding box.
@@ -239,19 +229,8 @@
     Returns:
     float: IoU value.
     """
-<<<<<<< HEAD
     x1_box1, y1_box1, x2_box1, y2_box1 = box1
     x1_box2, y1_box2, x2_box2, y2_box2 = box2
-=======
-    current_time = datetime.datetime.now().strftime("%Y%m%d_%H%M%S")
-    directory = "model"
-    os.makedirs(directory, exist_ok=True)
-    filename = f"{directory}/model_{current_time}.pt"
-
-    print(filename)
-    torch.save(model, filename)
-    print("Model Saved")
->>>>>>> 9fc89d30
 
     # Calculate intersection coordinates
     x1_intersect = max(x1_box1, x1_box2)
@@ -259,7 +238,6 @@
     x2_intersect = min(x2_box1, x2_box2)
     y2_intersect = min(y2_box1, y2_box2)
 
-<<<<<<< HEAD
     # Calculate area of intersection rectangle
     intersect_width = max(0, x2_intersect - x1_intersect + 1)
     intersect_height = max(0, y2_intersect - y1_intersect + 1)
@@ -272,79 +250,6 @@
     iou = intersect_area / float(box1_area + box2_area - intersect_area)
 
     return iou
-=======
-def draw_bbox(
-    image_with_boxes,
-    top_pt,
-    left_pt,
-    bottom_pt,
-    right_pt,
-    colour,
-    label_text=None,
-) -> None:
-    """
-    Draw the bounding boxes on the image, based on detection results.
-    To draw a rectangle in OpenCV:
-        Specify the top-left and bottom-right corners of the rectangle.
-
-    Parameters
-    ----------
-    image_with_boxes : np.ndarray
-        Image with bounding boxes drawn on it.
-    top_pt : tuple
-        Coordinates of the top-left corner of the bounding box.
-    left_pt : tuple
-        Coordinates of the top-left corner of the bounding box.
-    bottom_pt : tuple
-        Coordinates of the bottom-right corner of the bounding box.
-    right_pt : tuple
-        Coordinates of the bottom-right corner of the bounding box.
-    colour : tuple
-        Color of the bounding box in BGR format.
-    label_text : str, optional
-        Text to display alongside the bounding box, indicating class and score.
-
-    Returns
-    ----------
-    None
-    """
-
-    cv2.rectangle(
-        image_with_boxes,
-        (top_pt, left_pt),
-        (bottom_pt, right_pt),
-        colour,
-        thickness=2,
-    )
-    if label_text:
-        cv2.putText(
-            image_with_boxes,
-            label_text,
-            (top_pt, left_pt),
-            cv2.FONT_HERSHEY_SIMPLEX,
-            1,
-            colour,
-            thickness=2,
-        )
-
-
-def draw_detection(
-    imgs, annotations=None, detections=None, score_threshold=None
-) -> np.ndarray:
-    """
-    Draw the results based on the detection.
-
-    Parameters
-    ----------
-    imgs : list
-        List of images.
-    annotations : dict, optional
-        Ground truth annotations.
-    detections : dict, optional
-        Detected objects.
-    score_threshold : float, optional
-        The confidence threshold for detection scores.
->>>>>>> 9fc89d30
 
     Returns
     ----------
@@ -352,7 +257,6 @@
         Image(s) with bounding boxes drawn on them.
     """
 
-<<<<<<< HEAD
 def gt_tracking(
     ground_truths: dict,
     frame_number: int,
@@ -414,64 +318,4 @@
                             int(y2_track),
                             (0, 0, 255),
                             id_label,
-                        )
-=======
-    coco_list = coco_category()
-    image_with_boxes = None
-
-    for image, label, prediction in zip(
-        imgs, annotations or [], detections or []
-    ):
-        image = image.cpu().numpy().transpose(1, 2, 0)
-        image = (image * 255).astype("uint8")
-        image_with_boxes = image.copy()
-
-        if label:
-            target_boxes = [
-                [(i[0], i[1]), (i[2], i[3])]
-                for i in list(label["boxes"].detach().cpu().numpy())
-            ]
-
-            for i in range(len(target_boxes)):
-                draw_bbox(
-                    image_with_boxes,
-                    int((target_boxes[i][0])[0]),
-                    int((target_boxes[i][0])[1]),
-                    int((target_boxes[i][1])[0]),
-                    int((target_boxes[i][1])[1]),
-                    colour=(0, 255, 0),
-                )
-
-        if prediction:
-            pred_score = list(prediction["scores"].detach().cpu().numpy())
-            pred_t = [pred_score.index(x) for x in pred_score][-1]
-
-            pred_class = [
-                coco_list[i]
-                for i in list(prediction["labels"].detach().cpu().numpy())
-            ]
-
-            pred_boxes = [
-                [(i[0], i[1]), (i[2], i[3])]
-                for i in list(
-                    prediction["boxes"].detach().cpu().detach().numpy()
-                )
-            ]
-
-            pred_boxes = pred_boxes[: pred_t + 1]
-            pred_class = pred_class[: pred_t + 1]
-            for i in range(len(pred_boxes)):
-                if pred_score[i] > (score_threshold or 0):
-                    label_text = f"{pred_class[i]}: {pred_score[i]:.2f}"
-                    draw_bbox(
-                        image_with_boxes,
-                        int((pred_boxes[i][0])[0]),
-                        int((pred_boxes[i][0])[1]),
-                        int((pred_boxes[i][1])[0]),
-                        int((pred_boxes[i][1])[1]),
-                        (0, 0, 255),
-                        label_text,
-                    )
-
-    return image_with_boxes
->>>>>>> 9fc89d30
+                        )