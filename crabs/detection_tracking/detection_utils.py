--- conflicted
+++ resolved
@@ -106,144 +106,4 @@
     print(filename)
     torch.save(model, filename)
     print("Model Saved")
-<<<<<<< HEAD
-    return filename
-
-    return filename
-
-
-def draw_bbox(
-    frame: np.ndarray,
-    top_left: Tuple[float, float],
-    bottom_right: Tuple[float, float],
-    colour: tuple,
-    label_text: Optional[str] = None,
-) -> None:
-    """
-    Draw bounding boxes on the image based on detection results.
-
-    Parameters
-    ----------
-    frame : np.ndarray
-        Image with bounding boxes drawn on it.
-    top_left : Tuple[int, int]
-        Tuple containing (x, y) coordinates of the top-left corner of the bounding box.
-    bottom_right : Tuple[int, int]
-        Tuple containing (x, y) coordinates of the bottom-right corner of the bounding box.
-    colour : tuple
-        Color of the bounding box in BGR format.
-    label_text : str, optional
-        Text to display alongside the bounding box, indicating class and score.
-
-    Returns
-    -------
-    None
-    """
-    # Draw bounding box
-    cv2.rectangle(
-        frame,
-        (int(top_left[0]), int(top_left[1])),
-        (int(bottom_right[0]), int(bottom_right[1])),
-        colour,
-        thickness=2,
-    )
-
-    # Add label text if provided
-    if label_text:
-        cv2.putText(
-            frame,
-            label_text,
-            (int(top_left[0]), int(top_left[1])),
-            cv2.FONT_HERSHEY_SIMPLEX,
-            1,
-            colour,
-            2,
-            cv2.LINE_AA,
-        )
-
-
-def draw_detection(
-    imgs: list,
-    annotations: dict,
-    detections: Optional[Dict[Any, Any]] = None,
-    score_threshold: Optional[float] = None,
-) -> np.ndarray:
-    """
-    Draw the results based on the detection.
-
-    Parameters
-    ----------
-    imgs : list
-        List of images.
-    annotations : dict
-        Ground truth annotations.
-    detections : dict, optional
-        Detected objects.
-    score_threshold : float, optional
-        The confidence threshold for detection scores.
-
-    Returns
-    -------
-    np.ndarray
-        Image(s) with bounding boxes drawn on them.
-    """
-    coco_list = coco_category()
-    image_with_boxes = None
-
-    for image, label, prediction in zip(
-        imgs, annotations, detections or [None] * len(imgs)
-    ):
-        image = image.cpu().numpy().transpose(1, 2, 0)
-        image = (image * 255).astype("uint8")
-        image_with_boxes = image.copy()
-
-        target_boxes = [
-            [(i[0], i[1]), (i[2], i[3])]
-            for i in list(label["boxes"].detach().cpu().numpy())
-        ]
-
-        for i in range(len(target_boxes)):
-            draw_bbox(
-                image_with_boxes,
-                ((target_boxes[i][0])[0], (target_boxes[i][0])[1]),
-                ((target_boxes[i][1])[0], (target_boxes[i][1])[1]),
-                colour=(0, 255, 0),
-            )
-        if prediction:
-            pred_score = list(prediction["scores"].detach().cpu().numpy())
-            pred_t = [pred_score.index(x) for x in pred_score][-1]
-
-            pred_class = [
-                coco_list[i]
-                for i in list(prediction["labels"].detach().cpu().numpy())
-            ]
-
-            pred_boxes = [
-                [(i[0], i[1]), (i[2], i[3])]
-                for i in list(
-                    prediction["boxes"].detach().cpu().detach().numpy()
-                )
-            ]
-
-            pred_boxes = pred_boxes[: pred_t + 1]
-            pred_class = pred_class[: pred_t + 1]
-            for i in range(len(pred_boxes)):
-                if pred_score[i] > (score_threshold or 0):
-                    label_text = f"{pred_class[i]}: {pred_score[i]:.2f}"
-                    draw_bbox(
-                        image_with_boxes,
-                        (
-                            (pred_boxes[i][0])[0],
-                            (pred_boxes[i][0])[1],
-                        ),
-                        (
-                            (pred_boxes[i][1])[0],
-                            (pred_boxes[i][1])[1],
-                        ),
-                        (0, 0, 255),
-                        label_text,
-                    )
-    return image_with_boxes
-=======
-    return filename
->>>>>>> a15db84d
+    return filename