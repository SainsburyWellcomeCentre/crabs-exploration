--- conflicted
+++ resolved
@@ -1,35 +1,13 @@
 import datetime
 import os
-<<<<<<< HEAD
-=======
 from pathlib import Path
-from typing import Any, Dict, List, Optional, Tuple
->>>>>>> 2ca2c88b
 
 import torch
 
 DEFAULT_ANNOTATIONS_FILENAME = "VIA_JSON_combined_coco_gen.json"
 
 
-<<<<<<< HEAD
-=======
-def coco_category():
-    """
-    Get the COCO instance category names.
-
-    Returns
-    -------
-    list of str
-        List of COCO instance category names.
-    """
-    COCO_INSTANCE_CATEGORY_NAMES = [
-        "__background__",
-        "crab",
-    ]
-    return COCO_INSTANCE_CATEGORY_NAMES
-
-
-def prep_img_directories(dataset_dirs: List[str]) -> List[str]:
+def prep_img_directories(dataset_dirs: list[str]) -> list[str]:
     """
     Derive list of input image directories from a list of dataset directories.
     We assume a specific structure for the dataset directories.
@@ -51,8 +29,8 @@
 
 
 def prep_annotation_files(
-    input_annotation_files: List[str], dataset_dirs: List[str]
-) -> List[str]:
+    input_annotation_files: list[str], dataset_dirs: list[str]
+) -> list[str]:
     """
     Prepares annotation files for processing.
 
@@ -99,7 +77,6 @@
     return annotation_files
 
 
->>>>>>> 2ca2c88b
 def save_model(model: torch.nn.Module) -> str:
     """
     Save the trained model.
