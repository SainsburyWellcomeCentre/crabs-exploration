from typing import Optional

import torch
import torchvision
import torchvision.transforms.v2 as transforms
from lightning import LightningDataModule
from torch.utils.data import DataLoader, random_split

from crabs.detection_tracking.datasets import CrabsCocoDetection


class CrabsDataModule(LightningDataModule):
    """A Lightning DataModule class for the crabs data.

    It encapsulate all the steps needed to process the data:
    - computing dataset splits
    - defining the data augmentation transforms
    - defining the dataloaders
    """

    def __init__(
        self,
        list_img_dirs: list[str],
        list_annotation_files: list[str],
        config: dict,
        split_seed: Optional[int] = None,
    ):
        super().__init__()
        self.list_img_dirs = list_img_dirs
        self.list_annotation_files = list_annotation_files
        self.split_seed = split_seed
        self.config = config

    def _get_train_transform(self) -> torchvision.transforms:
        """Define data augmentation transforms for the train set.

        Using transforms.v2, for more details see:
        https://pytorch.org/vision/stable/transforms.html#v1-or-v2-which-one-should-i-use
        https://pytorch.org/vision/main/auto_examples/transforms/plot_transforms_e2e.html#transforms

        """
        jitter = transforms.ColorJitter(
            brightness=self.config["transform_brightness"],
            hue=self.config["transform_hue"],
        )
        gauss = transforms.GaussianBlur(
            kernel_size=self.config["gaussian_blur_params"]["kernel_size"],
            sigma=self.config["gaussian_blur_params"]["sigma"],
        )
        todtype = transforms.ToDtype(torch.float32, scale=True)
        train_transforms = [transforms.ToImage(), jitter, gauss, todtype]
        return transforms.Compose(train_transforms)

    def _get_test_val_transform(self) -> torchvision.transforms:
        """Define data augmentation transforms for the test set.

        Using transforms.v2, for more details see:
        https://pytorch.org/vision/stable/transforms.html#v1-or-v2-which-one-should-i-use
        https://pytorch.org/vision/main/auto_examples/transforms/plot_transforms_e2e.html#transforms

        """
        test_transforms = [
            transforms.ToImage(),
            transforms.ToDtype(torch.float32, scale=True),
        ]
        return transforms.Compose(test_transforms)

    def _collate_fn(self, batch: tuple) -> tuple:
        """Collate function used for dataloaders.

        A custom function is needed for detection
        because the number of bounding boxes varies
        between images of the same batch.
        See https://pytorch.org/vision/main/auto_examples/transforms/plot_transforms_e2e.html#data-loading-and-training-loop

        Parameters
        ----------
        batch : tuple
            a tuple of 2 tuples, the first one holding all images in the batch,
            and the second one holding the corresponding annotations.

        Returns
        -------
        tuple
            a tuple of length = batch size, made up of (image, annotations)
            tuples.
        """
        return tuple(zip(*batch))

    def _compute_splits(
        self,
        transforms_all_splits: torchvision.transforms,
    ) -> tuple[CrabsCocoDetection, CrabsCocoDetection, CrabsCocoDetection]:
        """Compute train/test/validation splits.

        NOTE: The same transforms are passed to all splits.

        The split is reproducible if the same seed is passed.

        The fraction of samples to use in the train set is defined by
        the `train_fraction` in the config file.

        The remaining samples are split between test and validation.
        The fraction of samples to use for validation, over the total
        of samples to use for train+validation is defined by the
        `val_over_test_fraction` parameter in the config file.

        Returns
        -------
        tuple
            A tuple with the train, test and validation datasets
        """

        # Optionally fix the generator for a reproducible split of data
        generator = None
        if self.split_seed:
            generator = torch.Generator().manual_seed(self.split_seed)

        # Create dataset (combining all datasets passed)
        full_dataset = CrabsCocoDetection(
            self.list_img_dirs,
            self.list_annotation_files,
            transforms=transforms_all_splits,
            list_exclude_files=self.config.get(
                "exclude_video_file_list"
            ),  # get value only if key exists
        )

        # Split data into train and test-val sets
        # TODO: split based on video
        train_dataset, test_val_dataset = random_split(
            full_dataset,
            [self.config["train_fraction"], 1 - self.config["train_fraction"]],
            generator=generator,
        )

        # Split test/val sets from the remainder
        test_dataset, val_dataset = random_split(
            test_val_dataset,
            [
                1 - self.config["val_over_test_fraction"],
                self.config["val_over_test_fraction"],
            ],
        )

        return train_dataset, test_dataset, val_dataset

    def prepare_data(self):
        """
        To download data, IO, etc. Useful with shared filesystems,
        only called on 1 GPU/TPU in distributed.
        """
        pass

<<<<<<< HEAD
    def setup(self, stage=None):
        """Setup the data for training or testing.

        - Define transforms for data augmentation
        - Define train/test/val datasets as required
=======
    def setup(self, stage: str):
        """Setup the data for training, testing and validation.
>>>>>>> a15db84d

        Define the transforms for each split of the data and compute them.
        """
        # Assign transforms
        # right now assuming validation and test get the same transforms
        test_and_val_transform = self._get_test_val_transform()
        self.train_transform = self._get_train_transform()
        self.test_transform = test_and_val_transform
        self.val_transform = test_and_val_transform

<<<<<<< HEAD
        self.train_dataset, _, _ = self._compute_splits(self.train_transform)
        _, _, self.val_dataset = self._compute_splits(self.val_transform)
        _, self.test_dataset, _ = self._compute_splits(self.test_transform)
=======
        # Assign datasets
        self.train_dataset, _, _ = self._compute_splits(self.train_transform)
        _, self.test_dataset, self.val_dataset = self._compute_splits(
            test_and_val_transform
        )
>>>>>>> a15db84d

    def train_dataloader(self) -> DataLoader:
        """Define dataloader for the training set"""
        return DataLoader(
            self.train_dataset,
            batch_size=self.config["batch_size_train"],
            shuffle=True,  # a shuffled sampler will be constructed
            num_workers=self.config["num_workers"],
            collate_fn=self._collate_fn,
            persistent_workers=True
            if self.config["num_workers"] > 0
            else False,
            multiprocessing_context="fork"
            if self.config["num_workers"] > 0
            and torch.backends.mps.is_available()
            else None,  # see https://github.com/pytorch/pytorch/issues/87688
        )

    def val_dataloader(self) -> DataLoader:
        """Define dataloader for the validation set"""
        return DataLoader(
            self.val_dataset,
            batch_size=self.config["batch_size_val"],
            shuffle=False,
            num_workers=0,
            collate_fn=self._collate_fn,
            persistent_workers=True
            if self.config["num_workers"] > 0
            else False,
        )

    def test_dataloader(self) -> DataLoader:
        """Define dataloader for the test set"""
        return DataLoader(
            self.test_dataset,
            batch_size=self.config["batch_size_test"],
            shuffle=False,
            num_workers=self.config["num_workers"],
            collate_fn=self._collate_fn,
        )<|MERGE_RESOLUTION|>--- conflicted
+++ resolved
@@ -152,17 +152,8 @@
         """
         pass
 
-<<<<<<< HEAD
-    def setup(self, stage=None):
-        """Setup the data for training or testing.
-
-        - Define transforms for data augmentation
-        - Define train/test/val datasets as required
-=======
     def setup(self, stage: str):
         """Setup the data for training, testing and validation.
->>>>>>> a15db84d
-
         Define the transforms for each split of the data and compute them.
         """
         # Assign transforms
@@ -171,18 +162,12 @@
         self.train_transform = self._get_train_transform()
         self.test_transform = test_and_val_transform
         self.val_transform = test_and_val_transform
-
-<<<<<<< HEAD
-        self.train_dataset, _, _ = self._compute_splits(self.train_transform)
-        _, _, self.val_dataset = self._compute_splits(self.val_transform)
-        _, self.test_dataset, _ = self._compute_splits(self.test_transform)
-=======
+        
         # Assign datasets
         self.train_dataset, _, _ = self._compute_splits(self.train_transform)
         _, self.test_dataset, self.val_dataset = self._compute_splits(
             test_and_val_transform
         )
->>>>>>> a15db84d
 
     def train_dataloader(self) -> DataLoader:
         """Define dataloader for the training set"""
