--- conflicted
+++ resolved
@@ -10,11 +10,7 @@
 )
 
 
-<<<<<<< HEAD
 class DetectorEvaluation:
-=======
-class Detector_Evaluation:
->>>>>>> 9fc89d30
     """
     A class for evaluating an object detector using trained model.
 
@@ -67,8 +63,6 @@
             torch.device("cuda")
             if torch.cuda.is_available()
             else torch.device("cpu")
-<<<<<<< HEAD
-        )
 
         all_detections = []
         all_targets = []
@@ -96,8 +90,6 @@
             self.trained_model,
             self.score_threshold,
             device,
-=======
->>>>>>> 9fc89d30
         )
 
         with torch.no_grad():
@@ -141,37 +133,22 @@
     -------
         None
     """
-
-<<<<<<< HEAD
     main_dirs = args.main_dir
     annotation_files = args.annotation_file
     annotations = []
     for main_dir, annotation_file in zip(main_dirs, annotation_files):
         annotations.append(f"{main_dir}/annotations/{annotation_file}")
-=======
-    main_dir = args.main_dir
-    annotation_file = args.annotation_file
-    annotation = f"{main_dir}/annotations/{annotation_file}"
->>>>>>> 9fc89d30
 
     with open(args.config_file, "r") as f:
         config = yaml.safe_load(f)
 
     data_module = data_module = CustomDataModule(
-<<<<<<< HEAD
         main_dirs, annotations, config, args.seed_n
-=======
-        main_dir, annotation, config, args.seed_n
->>>>>>> 9fc89d30
     )
     data_module.setup("test")
     data_loader = data_module.test_dataloader()
 
-<<<<<<< HEAD
     evaluator = DetectorEvaluation(args, data_loader)
-=======
-    evaluator = Detector_Evaluation(args, data_loader)
->>>>>>> 9fc89d30
     evaluator.evaluate_model()
 
 
