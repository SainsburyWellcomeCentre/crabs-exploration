num_epochs: 250
learning_rate: 0.00005
wdecay: 0.00005
batch_size_train: 4
batch_size_test: 4
batch_size_val: 4
num_classes: 2
train_fraction: 0.8
<<<<<<< HEAD
val_over_test_fraction: 0.1
iou_threshold: 0.1
num_workers: 7
num_workers_val: 7
=======
val_over_test_fraction: 0.5
checkpoint_saving:
  every_n_epochs: 50
  keep_last_n_ckpts: 5
  save_weights_only: True
  copy_as_mlflow_artifacts: True
  # copy_as_mlflow_artifacts:
  # if True, selected checkpoints are added as artifacts at the end of training,
  # if all, all checkpoints for every epoch are added as artifacts during training,
  # if False, no checkpoints are added as artifacts.
  save_last: True
iou_threshold: 0.1
num_workers: 4
>>>>>>> c372e301
transform_brightness: 0.5
transform_hue: 0.3
gaussian_blur_params:
  kernel_size:
    - 5
    - 9
  sigma:
    - 0.1
    - 5.0
optuna_param:
  n_trials:
    - 3
  learning_rate:
    - 1e-6
    - 1e-4
  num_epochs:
    - 1
    - 2
exclude_video_file_list:
  - "06.09.2023-03-Right_RE_frame_181451.png"<|MERGE_RESOLUTION|>--- conflicted
+++ resolved
@@ -6,12 +6,6 @@
 batch_size_val: 4
 num_classes: 2
 train_fraction: 0.8
-<<<<<<< HEAD
-val_over_test_fraction: 0.1
-iou_threshold: 0.1
-num_workers: 7
-num_workers_val: 7
-=======
 val_over_test_fraction: 0.5
 checkpoint_saving:
   every_n_epochs: 50
@@ -25,7 +19,6 @@
   save_last: True
 iou_threshold: 0.1
 num_workers: 4
->>>>>>> c372e301
 transform_brightness: 0.5
 transform_hue: 0.3
 gaussian_blur_params:
