--- conflicted
+++ resolved
@@ -32,27 +32,19 @@
 # Evaluation parameters
 # -----------------------
 iou_threshold: 0.1
-<<<<<<< HEAD
-num_workers: 4
-apply_data_augm: True
-gaussian_blur:
-=======
 batch_size_test: 4
 
 # -------------------
 # Data augmentation
 # -------------------
-transform_brightness: 0.5
-transform_hue: 0.3
-gaussian_blur_params:
->>>>>>> 2bf77053
+apply_data_augm: True
+gaussian_blur:
   kernel_size:
     - 5
     - 9
   sigma:
     - 0.1
     - 5.0
-<<<<<<< HEAD
 color_jitter:
   brightness: 0.5
   contrast: null # will be read as None
@@ -72,12 +64,10 @@
   probability: null # default is 0.5
 clamp_and_sanitize_bboxes:
   min_size: 1.0 # (px) min size for width and height of the box. Default 1.0
-=======
 
 # ----------------------------
 # Hyperparameter optimisation
 # -----------------------------
->>>>>>> 2bf77053
 # when we run Optuna, the n_trials and n_epochs above will be overwritten by the parameters set by Optuna
 optuna:
   # Parameters for hyperparameter optimisation with Optuna:
