--- conflicted
+++ resolved
@@ -1,8 +1,4 @@
-<<<<<<< HEAD
-num_epochs: 1
-=======
 n_epochs: 250
->>>>>>> 8a1caf60
 learning_rate: 0.00005
 wdecay: 0.00005
 batch_size_train: 4
