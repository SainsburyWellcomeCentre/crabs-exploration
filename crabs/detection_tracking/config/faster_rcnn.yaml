<<<<<<< HEAD
# ---------
# Dataset
# ---------
train_fraction: 0.8
val_over_test_fraction: 0.5
num_workers: 0 # for all dataloaders

# ---------
# Network
# ---------
num_classes: 2

# -------------------------------
# Training/validation parameters
# -------------------------------
num_epochs: 1
learning_rate: 0.00005
wdecay: 0.00005
batch_size_train: 4
batch_size_val: 1
=======
n_epochs: 250
learning_rate: 0.00005
wdecay: 0.00005
batch_size_train: 4
batch_size_test: 4
batch_size_val: 4
num_classes: 2
train_fraction: 0.8
val_over_test_fraction: 0.5
>>>>>>> d7a5cef4
checkpoint_saving:
  every_n_epochs: 50
  keep_last_n_ckpts: 5
  save_weights_only: True
  copy_as_mlflow_artifacts: True
  # copy_as_mlflow_artifacts:
  # if True, selected checkpoints are added as artifacts at the end of training,
  # if all, all checkpoints for every epoch are added as artifacts during training,
  # if False, no checkpoints are added as artifacts.
  save_last: True
<<<<<<< HEAD
=======
iou_threshold: 0.1
num_workers: 4
>>>>>>> d7a5cef4
transform_brightness: 0.5
transform_hue: 0.3
gaussian_blur_params:
  kernel_size:
    - 5
    - 9
  sigma:
    - 0.1
    - 5.0
<<<<<<< HEAD

# ------------------------------
# Testing parameters
# ------------------------------
batch_size_test: 1
iou_threshold: 0.1
score_threshold: 0.1
=======
# when we run Optuna, the n_trials and n_epochs above will be overwritten by the parameters set by Optuna
optuna:
  # Parameters for hyperparameter optimisation with Optuna:
  # - We can optimize `learning_rate`, `num_epochs` or both
  # - n_trials defines the total number of trials ran in the optimisation
  n_trials: 3
  # The lower bound and the upper bound of the learning rate parameter
  learning_rate:
    - 1e-6
    - 1e-4
  # The lower bound and the upper bound of the number of epochs
  n_epochs:
    - 1
    - 3
>>>>>>> d7a5cef4
<|MERGE_RESOLUTION|>--- conflicted
+++ resolved
@@ -1,25 +1,3 @@
-<<<<<<< HEAD
-# ---------
-# Dataset
-# ---------
-train_fraction: 0.8
-val_over_test_fraction: 0.5
-num_workers: 0 # for all dataloaders
-
-# ---------
-# Network
-# ---------
-num_classes: 2
-
-# -------------------------------
-# Training/validation parameters
-# -------------------------------
-num_epochs: 1
-learning_rate: 0.00005
-wdecay: 0.00005
-batch_size_train: 4
-batch_size_val: 1
-=======
 n_epochs: 250
 learning_rate: 0.00005
 wdecay: 0.00005
@@ -29,7 +7,6 @@
 num_classes: 2
 train_fraction: 0.8
 val_over_test_fraction: 0.5
->>>>>>> d7a5cef4
 checkpoint_saving:
   every_n_epochs: 50
   keep_last_n_ckpts: 5
@@ -40,11 +17,8 @@
   # if all, all checkpoints for every epoch are added as artifacts during training,
   # if False, no checkpoints are added as artifacts.
   save_last: True
-<<<<<<< HEAD
-=======
 iou_threshold: 0.1
 num_workers: 4
->>>>>>> d7a5cef4
 transform_brightness: 0.5
 transform_hue: 0.3
 gaussian_blur_params:
@@ -54,15 +28,6 @@
   sigma:
     - 0.1
     - 5.0
-<<<<<<< HEAD
-
-# ------------------------------
-# Testing parameters
-# ------------------------------
-batch_size_test: 1
-iou_threshold: 0.1
-score_threshold: 0.1
-=======
 # when we run Optuna, the n_trials and n_epochs above will be overwritten by the parameters set by Optuna
 optuna:
   # Parameters for hyperparameter optimisation with Optuna:
@@ -76,5 +41,4 @@
   # The lower bound and the upper bound of the number of epochs
   n_epochs:
     - 1
-    - 3
->>>>>>> d7a5cef4
+    - 3