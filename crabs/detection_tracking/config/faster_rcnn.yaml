--- conflicted
+++ resolved
@@ -5,12 +5,8 @@
 batch_size_test: 1
 num_classes: 2
 save: True
-<<<<<<< HEAD
-test_size: 0.5
-=======
 train_fraction: 0.8
 val_over_test_fraction: 0
->>>>>>> d608c299
 num_workers: 4
 transform_brightness: 0.5
 transform_hue: 0.3
