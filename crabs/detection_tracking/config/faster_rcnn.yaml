n_epochs: 250
learning_rate: 0.00005
wdecay: 0.00005
batch_size_train: 4
batch_size_test: 4
batch_size_val: 4
num_classes: 2
train_fraction: 0.8
val_over_test_fraction: 0.5
checkpoint_saving:
  every_n_epochs: 50
  keep_last_n_ckpts: 5
  save_weights_only: True
  copy_as_mlflow_artifacts: True
  # copy_as_mlflow_artifacts:
  # if True, selected checkpoints are added as artifacts at the end of training,
  # if all, all checkpoints for every epoch are added as artifacts during training,
  # if False, no checkpoints are added as artifacts.
  save_last: True
iou_threshold: 0.1
num_workers: 4
transform_brightness: 0.5
transform_hue: 0.3
gaussian_blur_params:
  kernel_size:
    - 5
    - 9
  sigma:
    - 0.1
    - 5.0
<<<<<<< HEAD
# when we run Optuna, the n_trials and n_epochs above will be overwrite by the parameters set by Optuna
optuna:
  # The number of trials to determines how many different combinations Optuna will try.
  n_trials: 3
  # The lower bound and the upper bound of the learning rate parameter
  learning_rate:
    - 1e-6
    - 1e-4
  # The lower bound and the upper bound of the number of epochs
  n_epochs:
    - 100
    - 300
=======
optuna:
  # Parameters for hyperparameter optimisation with Optuna:
  # - We can optimize `learning_rate`, `num_epochs` or both
  # - n_trials defines the total number of trials ran in the optimisation
  n_trials: 2
  learning_rate:
    - 1e-6
    - 1e-4
>>>>>>> aff5c23f
<|MERGE_RESOLUTION|>--- conflicted
+++ resolved
@@ -28,10 +28,11 @@
   sigma:
     - 0.1
     - 5.0
-<<<<<<< HEAD
 # when we run Optuna, the n_trials and n_epochs above will be overwrite by the parameters set by Optuna
 optuna:
-  # The number of trials to determines how many different combinations Optuna will try.
+  # Parameters for hyperparameter optimisation with Optuna:
+  # - We can optimize `learning_rate`, `num_epochs` or both
+  # - n_trials defines the total number of trials ran in the optimisation
   n_trials: 3
   # The lower bound and the upper bound of the learning rate parameter
   learning_rate:
@@ -40,14 +41,4 @@
   # The lower bound and the upper bound of the number of epochs
   n_epochs:
     - 100
-    - 300
-=======
-optuna:
-  # Parameters for hyperparameter optimisation with Optuna:
-  # - We can optimize `learning_rate`, `num_epochs` or both
-  # - n_trials defines the total number of trials ran in the optimisation
-  n_trials: 2
-  learning_rate:
-    - 1e-6
-    - 1e-4
->>>>>>> aff5c23f
+    - 300