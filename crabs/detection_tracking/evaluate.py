--- conflicted
+++ resolved
@@ -1,60 +1,10 @@
 import logging
-<<<<<<< HEAD
-import os
-from typing import Tuple
-=======
->>>>>>> a15db84d
-
 import torchvision
 
 logging.basicConfig(level=logging.INFO)
 
 
-<<<<<<< HEAD
-def save_images_with_boxes(
-    test_dataloader, trained_model, score_threshold
-) -> None:
-    """
-    Save images with bounding boxes drawn around detected objects.
-
-    Parameters
-    ----------
-    test_dataloader :
-        DataLoader for the test dataset.
-    trained_model :
-        The trained object detection model.
-    score_threshold : float
-        Threshold for object detection.
-
-    Returns
-    ----------
-        None
-    """
-    device = (
-        torch.device("cuda")
-        if torch.cuda.is_available()
-        else torch.device("cpu")
-    )
-    trained_model.eval()
-    directory = "results"
-    os.makedirs(directory, exist_ok=True)
-    with torch.no_grad():
-        imgs_id = 0
-        for imgs, annotations in test_dataloader:
-            imgs_id += 1
-            imgs = list(img.to(device) for img in imgs)
-            detections = trained_model(imgs)
-
-            image_with_boxes = draw_detection(
-                imgs, annotations, detections, score_threshold
-            )
-            cv2.imwrite(f"{directory}/imgs{imgs_id}.jpg", image_with_boxes)
-
-
-def compute_precision_recall(class_stats) -> Tuple[float, float, dict]:
-=======
 def compute_precision_recall(class_stats) -> tuple[float, float, dict]:
->>>>>>> a15db84d
     """
     Compute precision and recall.
 
@@ -77,11 +27,7 @@
 
 def compute_confusion_matrix_elements(
     targets, detections, ious_threshold
-<<<<<<< HEAD
-) -> Tuple[float, float, dict]:
-=======
 ) -> tuple[float, float, dict]:
->>>>>>> a15db84d
     """
     Compute metrics (true positive, false positive, false negative) for object detection.
 
