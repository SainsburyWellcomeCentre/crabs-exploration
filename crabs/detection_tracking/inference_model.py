import argparse
import csv
import os
from pathlib import Path
from typing import Any, List, Optional, TextIO, Tuple

import cv2
import numpy as np
import torch
import torchvision.transforms.v2 as transforms
from sort import Sort

from crabs.detection_tracking.detection_utils import (
    draw_bbox,
)
<<<<<<< HEAD
=======
from crabs.detection_tracking.tracking_utils import (
    evaluate_mota,
    get_ground_truth_data,
    save_frame_and_csv,
)
>>>>>>> d608c299


class DetectorInference:
    """
    A class for performing object detection or tracking inference on a video
    using a trained model.

    Parameters
    ----------
    args : argparse.Namespace)
        Command-line arguments containing configuration settings.

    Attributes
    ----------
    args : argparse.Namespace
        The command-line arguments provided.
    vid_path : str
        The path to the input video.
    iou_threshold : float
        The iou threshold for tracking.
    score_threshold : float
        The score confidence threshold for tracking.
    sort_tracker : Sort
        An instance of the sorting algorithm used for tracking.
    """

    def __init__(self, args: argparse.Namespace) -> None:
        self.args = args
        self.vid_path = args.vid_path
        self.score_threshold = args.score_threshold
        self.iou_threshold = args.iou_threshold
        self.sort_tracker = Sort(
            max_age=args.max_age,
            min_hits=args.min_hits,
            iou_threshold=self.iou_threshold,
        )
        self.video_file_root = f"{Path(self.vid_path).stem}"
        self.trained_model = self.load_trained_model()

    def load_trained_model(self) -> torch.nn.Module:
        """
        Load the trained model.

        Returns
        -------
        torch.nn.Module
        """
        model = torch.load(
            self.args.model_dir,
            map_location=torch.device(self.args.accelerator),
        )
        model.eval()
        return model

    def prep_sort(self, prediction: dict) -> np.ndarray:
        """
        Put predictions in format expected by SORT

        Parameters
        ----------
        prediction : dict
            The dictionary containing predicted bounding boxes, scores, and labels.

        Returns
        -------
        np.ndarray:
            An array containing sorted bounding boxes of detected objects.
        """
        pred_boxes = prediction[0]["boxes"].detach().cpu().numpy()
        pred_scores = prediction[0]["scores"].detach().cpu().numpy()
        pred_labels = prediction[0]["labels"].detach().cpu().numpy()

        pred_sort = []
        for box, score, label in zip(pred_boxes, pred_scores, pred_labels):
            if score > self.score_threshold:
                bbox = np.concatenate((box, [score]))
                pred_sort.append(bbox)

        return np.asarray(pred_sort)

    def load_video(self) -> None:
        """
        Load the input video, and prepare the output video if required.
        """
        # load input video
        self.video = cv2.VideoCapture(self.vid_path)
        if not self.video.isOpened():
            raise Exception("Error opening video file")

        # prepare output video writer if required
        if self.args.save_video:
            # read input video parameters
            frame_width = int(self.video.get(cv2.CAP_PROP_FRAME_WIDTH))
            frame_height = int(self.video.get(cv2.CAP_PROP_FRAME_HEIGHT))
            cap_fps = self.video.get(cv2.CAP_PROP_FPS)
<<<<<<< HEAD
            output_file = f"{self.video_file_root}output_video.mp4"
=======
            output_file = f"{self.video_file_root}_output_video.mp4"
>>>>>>> d608c299
            output_codec = cv2.VideoWriter_fourcc(*"H264")
            self.out = cv2.VideoWriter(
                output_file, output_codec, cap_fps, (frame_width, frame_height)
            )

    def prep_csv_writer(self) -> Tuple[Any, TextIO]:
        """
        Prepare csv writer to output tracking results
        """

        crabs_tracks_label_dir = Path("crabs_tracks_label")
        self.tracking_output_dir = (
            crabs_tracks_label_dir / self.video_file_root
        )
        # Create the subdirectory for the specific video file root
        self.tracking_output_dir.mkdir(parents=True, exist_ok=True)

        csv_file = open(
            f"{str(self.tracking_output_dir / self.video_file_root)}.csv",
            "w",
        )
        csv_writer = csv.writer(csv_file)

        # write header following VIA convention
        # https://www.robots.ox.ac.uk/~vgg/software/via/docs/face_track_annotation.html
        csv_writer.writerow(
            (
                "filename",
                "file_size",
                "file_attributes",
                "region_count",
                "region_id",
                "region_shape_attributes",
                "region_attributes",
            )
        )

        return csv_writer, csv_file

    def evaluate_tracking(
        self,
        gt_boxes_list: list,
        tracked_boxes_list: list,
        iou_threshold: float,
    ) -> List[float]:
        """
        Evaluate tracking performance using the Multi-Object Tracking Accuracy (MOTA) metric.

        Parameters
        ----------
        gt_boxes_list : List[List[float]]
            List of ground truth bounding boxes for each frame.
        tracked_boxes_list : List[List[float]]
            List of tracked bounding boxes for each frame.
        iou_threshold : float
            The IoU threshold used to determine matches between ground truth and tracked boxes.

        Returns
        -------
        List[float]:
            The computed MOTA (Multi-Object Tracking Accuracy) score for the tracking performance.
        """
        mota_values = []
        prev_frame_ids: Optional[List[List[int]]] = None
        # prev_frame_ids = None
        for gt_boxes, tracked_boxes in zip(gt_boxes_list, tracked_boxes_list):
            mota = evaluate_mota(
                gt_boxes, tracked_boxes, iou_threshold, prev_frame_ids
            )
            mota_values.append(mota)
            # Update previous frame IDs for the next iteration
            prev_frame_ids = [[box[-1] for box in tracked_boxes]]

        return mota_values

    def get_prediction(self, frame: np.ndarray) -> torch.Tensor:
        """
        Get prediction from the trained model for a given frame.

        Parameters
        ----------
        frame : np.ndarray
            The input frame for which prediction is to be obtained.

        Returns
        -------
        torch.Tensor:
            The prediction tensor from the trained model.
        """
        transform = transforms.Compose(
            [
                transforms.ToImage(),
                transforms.ToDtype(torch.float32, scale=True),
            ]
        )
        img = transform(frame).to(self.args.accelerator)
        img = img.unsqueeze(0)
        return self.trained_model(img)

    def update_tracking(self, prediction: dict) -> List[List[float]]:
        """
        Update the tracking system with the latest prediction.

        Parameters
        ----------
        prediction : dict
            Dictionary containing predicted bounding boxes, scores, and labels.

        Returns
        -------
        List[List[float]]:
            List of tracked bounding boxes after updating the tracking system.
        """
        pred_sort = self.prep_sort(prediction)
        tracked_boxes = self.sort_tracker.update(pred_sort)
        self.tracked_list.append(tracked_boxes)
        return tracked_boxes

    def save_required_output(
        self,
        tracked_boxes: List[List[float]],
        frame: np.ndarray,
        frame_number: int,
    ) -> None:
        """
        Handle the output based argument options.

        Parameters
        ----------
        tracked_boxes : List[List[float]]
            List of tracked bounding boxes.
        frame : np.ndarray
            The current frame.
        frame_number : int
            The frame number.
        """
        if self.args.save_csv_and_frames:
            save_frame_and_csv(
                self.video_file_root,
                self.tracking_output_dir,
                tracked_boxes,
                frame,
                frame_number,
                self.csv_writer,
            )

        if self.args.save_video:
            frame_copy = frame.copy()
            for bbox in tracked_boxes:
                xmin, ymin, xmax, ymax, id = bbox
                draw_bbox(
                    frame_copy,
                    (xmin, ymin),
                    (xmax, ymax),
                    (0, 0, 255),
                    f"id : {int(id)}",
                )
            self.out.write(frame_copy)

    # Common functionality for saving frames and CSV
    def save_frame_and_csv(
        self, tracked_boxes, frame, frame_number, csv_writer, save_plot=True
    ):
        frame_copy = frame.copy()

        for bbox in tracked_boxes:
            # Get frame name
            frame_name = f"{self.video_file_root}frame_{frame_number:08d}.png"

            # Add bbox to csv
            self.write_bbox_to_csv(bbox, frame, frame_name, csv_writer)

            # Save frame as PNG
            frame_path = self.tracking_output_dir / frame_name
            img_saved = cv2.imwrite(str(frame_path), frame)
            if img_saved:
                logging.info(f"Frame {frame_number} saved at {frame_path}")
            else:
                logging.info(
                    f"ERROR saving {frame_name}, frame {frame_number}...skipping"
                )
                break

            if save_plot:
                # Plot
                xmin, ymin, xmax, ymax, id = bbox
                draw_bbox(
                    frame_copy,
                    int(xmin),
                    int(ymin),
                    int(xmax),
                    int(ymax),
                    (0, 0, 255),
                    f"id : {int(id)}",
                )

        return frame_copy

    def evaluate_tracking(
        self, gt_boxes_list, tracked_boxes_list, iou_threshold
    ):
        from crabs.detection_tracking.detection_utils import evaluate_mota

        mota_values = []
        for gt_boxes, tracked_boxes in zip(gt_boxes_list, tracked_boxes_list):
            mota = evaluate_mota(gt_boxes, tracked_boxes, iou_threshold)
            mota_values.append(mota)
        return mota_values

    def run_inference(self):
        """
        Run object detection + tracking on the video frames.
        """
        # initialisation
        frame_number = 1
        self.tracked_list = []

        # initialise csv writer if required
        if self.args.save_csv_and_frames:
            self.csv_writer, csv_file = self.prep_csv_writer()

        if self.args.gt_dir:
            from crabs.detection_tracking.detection_utils import (
                get_ground_truth_data,
            )

            gt_boxes_list = get_ground_truth_data(self.args.gt_dir)
            tracked_list = []

        # loop thru frames of clip
        while self.video.isOpened():
            # break if beyond end frame (mostly for debugging)
            if self.args.max_frames_to_read:
                if frame_number > self.args.max_frames_to_read:
                    break

            # read frame
            ret, frame = self.video.read()
            if not ret:
                print("No frame read. Exiting...")
                break

            prediction = self.get_prediction(frame)

            # run tracking
<<<<<<< HEAD
            pred_sort = self.prep_sort(prediction)
            tracked_boxes = self.sort_tracker.update(pred_sort)
            # print(tracked_boxes.shape)
            tracked_list.append(tracked_boxes)

            if self.args.save_csv_and_frames:
                if self.args.save_video:
                    frame_copy = self.save_frame_and_csv(
                        tracked_boxes, frame, frame_number, csv_writer
                    )
                    self.out.write(frame_copy)
                else:
                    self.save_frame_and_csv(
                        tracked_boxes,
                        frame,
                        frame_number,
                        csv_writer,
                        save_plot=False,
                    )
            elif self.args.save_video:
                frame_copy = frame.copy()
                for bbox in tracked_boxes:
                    xmin, ymin, xmax, ymax, id = bbox
                    draw_bbox(
                        frame_copy,
                        int(xmin),
                        int(ymin),
                        int(xmax),
                        int(ymax),
                        (0, 0, 255),
                        f"id : {int(id)}",
                    )
                self.out.write(frame_copy)
=======
            self.prep_sort(prediction)
            tracked_boxes = self.update_tracking(prediction)
            self.save_required_output(tracked_boxes, frame, frame_number)
>>>>>>> d608c299

            # update frame
            frame_number += 1

        if self.args.gt_dir:
<<<<<<< HEAD
            mota_values = self.evaluate_tracking(
                gt_boxes_list, tracked_list, self.iou_threshold
=======
            gt_boxes_list = get_ground_truth_data(self.args.gt_dir)
            mota_values = self.evaluate_tracking(
                gt_boxes_list, self.tracked_list, self.iou_threshold
>>>>>>> d608c299
            )
            overall_mota = np.mean(mota_values)
            print("Overall MOTA:", overall_mota)

<<<<<<< HEAD
        # # Close input video
=======
        # Close input video
>>>>>>> d608c299
        self.video.release()

        # Close outputs
        if self.args.save_video:
            self.out.release()

        if args.save_csv_and_frames:
            csv_file.close()
        # cv2.destroyAllWindows()


def main(args) -> None:
    """
    Main function to run the inference on video based on the trained model.

    Parameters
    ----------
    args : argparse
        Arguments or configuration settings for testing.

    Returns
    -------
        None
    """

    inference = DetectorInference(args)
    inference.load_video()
    inference.run_inference()


if __name__ == "__main__":
    parser = argparse.ArgumentParser()
    parser.add_argument(
        "--model_dir",
        type=str,
        required=True,
        help="location of trained model",
    )
    parser.add_argument(
        "--vid_path",
        type=str,
        required=True,
        help="location of images and coco annotation",
    )
    parser.add_argument(
        "--save_video",
        action="store_true",
        help="save video inference",
    )
    parser.add_argument(
        "--output_path",
        type=str,
        default=os.getcwd(),
        help="location of output video",
    )
    parser.add_argument(
        "--score_threshold",
        type=float,
        default=0.1,
        help="threshold for prediction score",
    )
    parser.add_argument(
        "--iou_threshold",
        type=float,
        default=0.1,
        help="threshold for prediction score",
    )
    parser.add_argument(
        "--max_age",
        type=int,
        default=10,
        help="Maximum number of frames to keep alive a track without associated detections.",
    )
    parser.add_argument(
        "--min_hits",
        type=int,
        default=1,
        help="Minimum number of associated detections before track is initialised.",
    )
    parser.add_argument(
        "--accelerator",
        type=str,
        default="gpu",
        help="accelerator for pytorch lightning",
    )
    parser.add_argument(
        "--save_csv_and_frames",
        action="store_true",
        help=(
            "Save predicted tracks in VIA csv format and export corresponding frames. "
            "This is useful to prepare for manual labelling of tracks."
        ),
    )
    parser.add_argument(
        "--max_frames_to_read",
        type=int,
        default=None,
        help="Maximum number of frames to read (mostly for debugging).",
    )
    parser.add_argument(
        "--gt_dir",
        type=str,
        default=None,
<<<<<<< HEAD
        help="Directory contains ground truth annotations.",
=======
        help="Location of json file containing ground truth annotations.",
>>>>>>> d608c299
    )
    args = parser.parse_args()
    main(args)<|MERGE_RESOLUTION|>--- conflicted
+++ resolved
@@ -13,14 +13,11 @@
 from crabs.detection_tracking.detection_utils import (
     draw_bbox,
 )
-<<<<<<< HEAD
-=======
 from crabs.detection_tracking.tracking_utils import (
     evaluate_mota,
     get_ground_truth_data,
     save_frame_and_csv,
 )
->>>>>>> d608c299
 
 
 class DetectorInference:
@@ -116,11 +113,7 @@
             frame_width = int(self.video.get(cv2.CAP_PROP_FRAME_WIDTH))
             frame_height = int(self.video.get(cv2.CAP_PROP_FRAME_HEIGHT))
             cap_fps = self.video.get(cv2.CAP_PROP_FPS)
-<<<<<<< HEAD
-            output_file = f"{self.video_file_root}output_video.mp4"
-=======
             output_file = f"{self.video_file_root}_output_video.mp4"
->>>>>>> d608c299
             output_codec = cv2.VideoWriter_fourcc(*"H264")
             self.out = cv2.VideoWriter(
                 output_file, output_codec, cap_fps, (frame_width, frame_height)
@@ -280,56 +273,6 @@
                 )
             self.out.write(frame_copy)
 
-    # Common functionality for saving frames and CSV
-    def save_frame_and_csv(
-        self, tracked_boxes, frame, frame_number, csv_writer, save_plot=True
-    ):
-        frame_copy = frame.copy()
-
-        for bbox in tracked_boxes:
-            # Get frame name
-            frame_name = f"{self.video_file_root}frame_{frame_number:08d}.png"
-
-            # Add bbox to csv
-            self.write_bbox_to_csv(bbox, frame, frame_name, csv_writer)
-
-            # Save frame as PNG
-            frame_path = self.tracking_output_dir / frame_name
-            img_saved = cv2.imwrite(str(frame_path), frame)
-            if img_saved:
-                logging.info(f"Frame {frame_number} saved at {frame_path}")
-            else:
-                logging.info(
-                    f"ERROR saving {frame_name}, frame {frame_number}...skipping"
-                )
-                break
-
-            if save_plot:
-                # Plot
-                xmin, ymin, xmax, ymax, id = bbox
-                draw_bbox(
-                    frame_copy,
-                    int(xmin),
-                    int(ymin),
-                    int(xmax),
-                    int(ymax),
-                    (0, 0, 255),
-                    f"id : {int(id)}",
-                )
-
-        return frame_copy
-
-    def evaluate_tracking(
-        self, gt_boxes_list, tracked_boxes_list, iou_threshold
-    ):
-        from crabs.detection_tracking.detection_utils import evaluate_mota
-
-        mota_values = []
-        for gt_boxes, tracked_boxes in zip(gt_boxes_list, tracked_boxes_list):
-            mota = evaluate_mota(gt_boxes, tracked_boxes, iou_threshold)
-            mota_values.append(mota)
-        return mota_values
-
     def run_inference(self):
         """
         Run object detection + tracking on the video frames.
@@ -341,14 +284,6 @@
         # initialise csv writer if required
         if self.args.save_csv_and_frames:
             self.csv_writer, csv_file = self.prep_csv_writer()
-
-        if self.args.gt_dir:
-            from crabs.detection_tracking.detection_utils import (
-                get_ground_truth_data,
-            )
-
-            gt_boxes_list = get_ground_truth_data(self.args.gt_dir)
-            tracked_list = []
 
         # loop thru frames of clip
         while self.video.isOpened():
@@ -366,67 +301,22 @@
             prediction = self.get_prediction(frame)
 
             # run tracking
-<<<<<<< HEAD
-            pred_sort = self.prep_sort(prediction)
-            tracked_boxes = self.sort_tracker.update(pred_sort)
-            # print(tracked_boxes.shape)
-            tracked_list.append(tracked_boxes)
-
-            if self.args.save_csv_and_frames:
-                if self.args.save_video:
-                    frame_copy = self.save_frame_and_csv(
-                        tracked_boxes, frame, frame_number, csv_writer
-                    )
-                    self.out.write(frame_copy)
-                else:
-                    self.save_frame_and_csv(
-                        tracked_boxes,
-                        frame,
-                        frame_number,
-                        csv_writer,
-                        save_plot=False,
-                    )
-            elif self.args.save_video:
-                frame_copy = frame.copy()
-                for bbox in tracked_boxes:
-                    xmin, ymin, xmax, ymax, id = bbox
-                    draw_bbox(
-                        frame_copy,
-                        int(xmin),
-                        int(ymin),
-                        int(xmax),
-                        int(ymax),
-                        (0, 0, 255),
-                        f"id : {int(id)}",
-                    )
-                self.out.write(frame_copy)
-=======
             self.prep_sort(prediction)
             tracked_boxes = self.update_tracking(prediction)
             self.save_required_output(tracked_boxes, frame, frame_number)
->>>>>>> d608c299
 
             # update frame
             frame_number += 1
 
         if self.args.gt_dir:
-<<<<<<< HEAD
-            mota_values = self.evaluate_tracking(
-                gt_boxes_list, tracked_list, self.iou_threshold
-=======
             gt_boxes_list = get_ground_truth_data(self.args.gt_dir)
             mota_values = self.evaluate_tracking(
                 gt_boxes_list, self.tracked_list, self.iou_threshold
->>>>>>> d608c299
             )
             overall_mota = np.mean(mota_values)
             print("Overall MOTA:", overall_mota)
 
-<<<<<<< HEAD
-        # # Close input video
-=======
         # Close input video
->>>>>>> d608c299
         self.video.release()
 
         # Close outputs
@@ -530,11 +420,7 @@
         "--gt_dir",
         type=str,
         default=None,
-<<<<<<< HEAD
-        help="Directory contains ground truth annotations.",
-=======
         help="Location of json file containing ground truth annotations.",
->>>>>>> d608c299
     )
     args = parser.parse_args()
     main(args)