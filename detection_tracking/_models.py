--- conflicted
+++ resolved
@@ -10,14 +10,10 @@
 import torch.optim as optim
 import torchvision
 from torch.utils.data import DataLoader
-<<<<<<< HEAD
 from torch.utils.tensorboard import SummaryWriter
 from torchvision.models.detection.faster_rcnn import FastRCNNPredictor
 
 from _utils import coco_category
-=======
-from torchvision.models.detection.faster_rcnn import FastRCNNPredictor
->>>>>>> 71b4bca9
 
 
 def create_faster_rcnn(num_classes: int, coco_model: bool = True) -> nn.Module:
@@ -78,7 +74,6 @@
 
     # select device (whether GPU or CPU)
     device = torch.device("cuda") if torch.cuda.is_available() else torch.device("cpu")
-<<<<<<< HEAD
     
     # setup tensorboard stuff
     layout = {
@@ -152,25 +147,5 @@
             % os.path.join(mlflow.get_artifact_uri(), "pytorch-model")
         )
     writer.close()
-=======
-
-    model.train()
-    for epoch in range(num_epochs):
-        print(f"Epoch: {epoch}")
-        i = 0
-        for imgs, annotations in train_dataloader:
-            i += 1
-            imgs = list(img.to(device) for img in imgs)
-            annotations = [{k: v.to(device) for k, v in t.items()} for t in annotations]
-
-            loss_dict = model(imgs, annotations)
-            losses = sum(loss for loss in loss_dict.values())
-
-            optimizer.zero_grad()
-            losses.backward()
-            optimizer.step()
-
-            print(f"Iteration: {i}/{len(train_dataloader)}, Loss: {losses}")
->>>>>>> 71b4bca9
 
     return model