import csv
import io

import numpy as np
import pytest

from crabs.tracker.utils.tracking import (
    extract_bounding_box_info,
    write_tracked_bbox_to_csv,
)


<<<<<<< HEAD
@pytest.mark.parametrize(
    "prev_frame_id, current_frame_id, expected_output",
    [
        (None, [[6, 5, 4, 3, 2, 1]], 0),
        (
            [[6, 5, 4, 3, 2, 1]],
            [[6, 5, 4, 3, 2, 1]],
            0,
        ),  # no identity switches
        ([[5, 6, 4, 3, 1, 2]], [[6, 5, 4, 3, 2, 1]], 0),
        ([[6, 5, 4, 3, 2, 1]], [[6, 5, 4, 2, 1]], 1),
        ([[6, 5, 4, 2, 1]], [[6, 5, 4, 2, 1, 7]], 1),
        ([[6, 5, 4, 2, 1, 7]], [[6, 5, 4, 2, 7, 8]], 2),
        ([[6, 5, 4, 2, 7, 8]], [[6, 5, 4, 2, 7, 8, 3]], 1),
    ],
)
def test_count_identity_switches(
    prev_frame_id, current_frame_id, expected_output
):
    assert (
        count_identity_switches(prev_frame_id, current_frame_id)
        == expected_output
    )


@pytest.mark.parametrize(
    "box1, box2, expected_iou",
    [
        ([0, 0, 10, 10], [5, 5, 12, 12], 0.25),
        ([0, 0, 10, 10], [0, 0, 10, 10], 1.0),
        ([0, 0, 10, 10], [20, 20, 30, 30], 0.0),
        ([0, 0, 10, 10], [5, 15, 15, 25], 0.0),
    ],
)
def test_calculate_iou(box1, box2, expected_iou):
    box1 = np.array(box1)
    box2 = np.array(box2)

    iou = calculate_iou(box1, box2)

    # Check if IoU matches expected value
    assert iou == pytest.approx(expected_iou, abs=1e-2)


@pytest.fixture
def gt_boxes():
    return np.array(
        [
            [10.0, 10.0, 20.0, 20.0, 1.0],
            [30.0, 30.0, 40.0, 40.0, 2.0],
            [50.0, 50.0, 60.0, 60.0, 3.0],
        ]
    )


@pytest.fixture
def tracked_boxes():
    return np.array(
        [
            [10.0, 10.0, 20.0, 20.0, 1.0],
            [30.0, 30.0, 40.0, 40.0, 2.0],
            [50.0, 50.0, 60.0, 60.0, 3.0],
        ]
    )


@pytest.fixture
def prev_frame_ids():
    return [[1.0, 2.0, 3.0]]


def test_perfect_tracking(gt_boxes, tracked_boxes, prev_frame_ids):
    true_positives, _, _, _, _, mota = evaluate_mota(
        gt_boxes,
        tracked_boxes,
        iou_threshold=0.1,
        prev_frame_ids=prev_frame_ids,
    )
    assert mota == pytest.approx(1.0)
    assert true_positives == len(gt_boxes)


def test_missed_detections(gt_boxes, tracked_boxes, prev_frame_ids):
    # Remove one ground truth box to simulate a missed detection
    # this will make 1 num_switches compared to prev_frame
    tracked_boxes = np.delete(tracked_boxes, 0, axis=0)
    _, missed_detections, _, num_switches, _, mota = evaluate_mota(
        gt_boxes,
        tracked_boxes,
        iou_threshold=0.1,
        prev_frame_ids=prev_frame_ids,
    )
    assert missed_detections == 1
    assert num_switches == 1
    assert mota < 1.0


def test_false_positives(gt_boxes, tracked_boxes, prev_frame_ids):
    # Add one extra tracked box to simulate a false positive
    # as this false positive is assigned a new id, num_sitches is 1
    tracked_boxes = np.vstack([tracked_boxes, [70, 70, 80, 80, 4]])
    _, _, false_positive, num_switches, _, mota = evaluate_mota(
        gt_boxes,
        tracked_boxes,
        iou_threshold=0.1,
        prev_frame_ids=prev_frame_ids,
    )
    assert false_positive == 1
    assert num_switches == 1
    assert mota < 1.0


def test_identity_switches(gt_boxes, tracked_boxes, prev_frame_ids):
    # Change ID of one tracked box to simulate an identity switch
    # as the set of ID chaned from [1, 2, 3] to [5, 2, 3]
    tracked_boxes[0][-1] = 5
    _, _, _, num_switches, _, mota = evaluate_mota(
        gt_boxes,
        tracked_boxes,
        iou_threshold=0.5,
        prev_frame_ids=prev_frame_ids,
    )
    assert num_switches == 2
    assert mota < 1.0


def test_get_ground_truth_data():
    test_csv_file = Path(__file__).parents[1] / "data" / "gt_test.csv"

    gt_data = get_ground_truth_data(test_csv_file)

    assert len(gt_data) == 2

    for i, frame_data in enumerate(gt_data):
        for j, detection_data in enumerate(frame_data):
            assert detection_data.shape == (
                5,
            ), f"Detection data shape mismatch for frame {i}"

    expected_ids = [2.0, 1.0]
    for i, frame_data in enumerate(gt_data):
        for j, detection_data in enumerate(frame_data):
            assert (
                detection_data[4] == expected_ids[j]
            ), f"Failed for frame {i}, detection {j}"


@pytest.fixture
def ground_truth_data():
    return [
        {
            "frame_number": 0,
            "x": 10,
            "y": 20,
            "width": 30,
            "height": 40,
            "id": 1,
        },
        {
            "frame_number": 0,
            "x": 50,
            "y": 60,
            "width": 70,
            "height": 80,
            "id": 2,
        },
        {
            "frame_number": 1,
            "x": 100,
            "y": 200,
            "width": 300,
            "height": 400,
            "id": 1,
        },
    ]


@pytest.fixture
def gt_boxes_list():
    return [np.array([]) for _ in range(2)]  # Two frames


def test_create_gt_list(ground_truth_data, gt_boxes_list):
    created_gt = create_gt_list(ground_truth_data, gt_boxes_list)

    assert isinstance(created_gt, list)

    for item in created_gt:
        assert isinstance(item, np.ndarray)

    assert len(created_gt) == len(gt_boxes_list)

    for i, array in enumerate(created_gt):
        for box in array:
            assert box.shape == (5,)

    i = 0
    for gt_created in created_gt:
        for frame_number in range(len(gt_created)):
            gt_data = ground_truth_data[i]
            gt_boxes = gt_created[frame_number]

            assert gt_boxes[0] == gt_data["x"]
            assert gt_boxes[1] == gt_data["y"]
            assert gt_boxes[2] == gt_data["x"] + gt_data["width"]
            assert gt_boxes[3] == gt_data["y"] + gt_data["height"]
            assert gt_boxes[4] == gt_data["id"]
            i += 1


def test_create_gt_list_invalid_data(ground_truth_data):
    invalid_data = ground_truth_data[:]

    del invalid_data[0]["x"]
    with pytest.raises(KeyError):
        create_gt_list(invalid_data, [np.array([]) for _ in range(2)])


def test_create_gt_list_insufficient_gt_boxes_list(ground_truth_data):
    with pytest.raises(IndexError):
        create_gt_list(ground_truth_data, [np.array([])])


=======
>>>>>>> 73d539d5
def test_extract_bounding_box_info():
    csv_row = [
        "frame_00000001.png",
        "26542080",
        "{" "clip" ":123}",
        "1",
        "0",
        '{"name":"rect","x":2894.860594987354,"y":975.8516839863181,"width":51,"height":41}',
        '{"track":"79.0"}',
    ]

    result = extract_bounding_box_info(csv_row)

    expected_result = {
        "frame_number": 0,
        "x": 2894.860594987354,
        "y": 975.8516839863181,
        "width": 51,
        "height": 41,
        "id": "79.0",
    }

    assert result == expected_result


@pytest.fixture
def csv_output():
    return io.StringIO()


@pytest.fixture
def csv_writer(csv_output):
    return csv.writer(csv_output)


def test_write_tracked_bbox_to_csv(csv_writer, csv_output):
    bbox = np.array([10, 20, 50, 80, 1])
    frame = np.zeros((100, 100, 3), dtype=np.uint8)
    frame_name = "frame_0001.png"

    write_tracked_bbox_to_csv(bbox, frame, frame_name, csv_writer)

    expected_row = (
        "frame_0001.png",
        30000,
        '"{""clip"":123}"',
        1,
        0,
        '"{""name"":""rect"",""x"":10,""y"":20,""width"":40,""height"":60}"',
        '"{""track"":""1""}"',
    )
    expected_row_str = ",".join(map(str, expected_row))
    assert csv_output.getvalue().strip() == expected_row_str<|MERGE_RESOLUTION|>--- conflicted
+++ resolved
@@ -10,232 +10,6 @@
 )
 
 
-<<<<<<< HEAD
-@pytest.mark.parametrize(
-    "prev_frame_id, current_frame_id, expected_output",
-    [
-        (None, [[6, 5, 4, 3, 2, 1]], 0),
-        (
-            [[6, 5, 4, 3, 2, 1]],
-            [[6, 5, 4, 3, 2, 1]],
-            0,
-        ),  # no identity switches
-        ([[5, 6, 4, 3, 1, 2]], [[6, 5, 4, 3, 2, 1]], 0),
-        ([[6, 5, 4, 3, 2, 1]], [[6, 5, 4, 2, 1]], 1),
-        ([[6, 5, 4, 2, 1]], [[6, 5, 4, 2, 1, 7]], 1),
-        ([[6, 5, 4, 2, 1, 7]], [[6, 5, 4, 2, 7, 8]], 2),
-        ([[6, 5, 4, 2, 7, 8]], [[6, 5, 4, 2, 7, 8, 3]], 1),
-    ],
-)
-def test_count_identity_switches(
-    prev_frame_id, current_frame_id, expected_output
-):
-    assert (
-        count_identity_switches(prev_frame_id, current_frame_id)
-        == expected_output
-    )
-
-
-@pytest.mark.parametrize(
-    "box1, box2, expected_iou",
-    [
-        ([0, 0, 10, 10], [5, 5, 12, 12], 0.25),
-        ([0, 0, 10, 10], [0, 0, 10, 10], 1.0),
-        ([0, 0, 10, 10], [20, 20, 30, 30], 0.0),
-        ([0, 0, 10, 10], [5, 15, 15, 25], 0.0),
-    ],
-)
-def test_calculate_iou(box1, box2, expected_iou):
-    box1 = np.array(box1)
-    box2 = np.array(box2)
-
-    iou = calculate_iou(box1, box2)
-
-    # Check if IoU matches expected value
-    assert iou == pytest.approx(expected_iou, abs=1e-2)
-
-
-@pytest.fixture
-def gt_boxes():
-    return np.array(
-        [
-            [10.0, 10.0, 20.0, 20.0, 1.0],
-            [30.0, 30.0, 40.0, 40.0, 2.0],
-            [50.0, 50.0, 60.0, 60.0, 3.0],
-        ]
-    )
-
-
-@pytest.fixture
-def tracked_boxes():
-    return np.array(
-        [
-            [10.0, 10.0, 20.0, 20.0, 1.0],
-            [30.0, 30.0, 40.0, 40.0, 2.0],
-            [50.0, 50.0, 60.0, 60.0, 3.0],
-        ]
-    )
-
-
-@pytest.fixture
-def prev_frame_ids():
-    return [[1.0, 2.0, 3.0]]
-
-
-def test_perfect_tracking(gt_boxes, tracked_boxes, prev_frame_ids):
-    true_positives, _, _, _, _, mota = evaluate_mota(
-        gt_boxes,
-        tracked_boxes,
-        iou_threshold=0.1,
-        prev_frame_ids=prev_frame_ids,
-    )
-    assert mota == pytest.approx(1.0)
-    assert true_positives == len(gt_boxes)
-
-
-def test_missed_detections(gt_boxes, tracked_boxes, prev_frame_ids):
-    # Remove one ground truth box to simulate a missed detection
-    # this will make 1 num_switches compared to prev_frame
-    tracked_boxes = np.delete(tracked_boxes, 0, axis=0)
-    _, missed_detections, _, num_switches, _, mota = evaluate_mota(
-        gt_boxes,
-        tracked_boxes,
-        iou_threshold=0.1,
-        prev_frame_ids=prev_frame_ids,
-    )
-    assert missed_detections == 1
-    assert num_switches == 1
-    assert mota < 1.0
-
-
-def test_false_positives(gt_boxes, tracked_boxes, prev_frame_ids):
-    # Add one extra tracked box to simulate a false positive
-    # as this false positive is assigned a new id, num_sitches is 1
-    tracked_boxes = np.vstack([tracked_boxes, [70, 70, 80, 80, 4]])
-    _, _, false_positive, num_switches, _, mota = evaluate_mota(
-        gt_boxes,
-        tracked_boxes,
-        iou_threshold=0.1,
-        prev_frame_ids=prev_frame_ids,
-    )
-    assert false_positive == 1
-    assert num_switches == 1
-    assert mota < 1.0
-
-
-def test_identity_switches(gt_boxes, tracked_boxes, prev_frame_ids):
-    # Change ID of one tracked box to simulate an identity switch
-    # as the set of ID chaned from [1, 2, 3] to [5, 2, 3]
-    tracked_boxes[0][-1] = 5
-    _, _, _, num_switches, _, mota = evaluate_mota(
-        gt_boxes,
-        tracked_boxes,
-        iou_threshold=0.5,
-        prev_frame_ids=prev_frame_ids,
-    )
-    assert num_switches == 2
-    assert mota < 1.0
-
-
-def test_get_ground_truth_data():
-    test_csv_file = Path(__file__).parents[1] / "data" / "gt_test.csv"
-
-    gt_data = get_ground_truth_data(test_csv_file)
-
-    assert len(gt_data) == 2
-
-    for i, frame_data in enumerate(gt_data):
-        for j, detection_data in enumerate(frame_data):
-            assert detection_data.shape == (
-                5,
-            ), f"Detection data shape mismatch for frame {i}"
-
-    expected_ids = [2.0, 1.0]
-    for i, frame_data in enumerate(gt_data):
-        for j, detection_data in enumerate(frame_data):
-            assert (
-                detection_data[4] == expected_ids[j]
-            ), f"Failed for frame {i}, detection {j}"
-
-
-@pytest.fixture
-def ground_truth_data():
-    return [
-        {
-            "frame_number": 0,
-            "x": 10,
-            "y": 20,
-            "width": 30,
-            "height": 40,
-            "id": 1,
-        },
-        {
-            "frame_number": 0,
-            "x": 50,
-            "y": 60,
-            "width": 70,
-            "height": 80,
-            "id": 2,
-        },
-        {
-            "frame_number": 1,
-            "x": 100,
-            "y": 200,
-            "width": 300,
-            "height": 400,
-            "id": 1,
-        },
-    ]
-
-
-@pytest.fixture
-def gt_boxes_list():
-    return [np.array([]) for _ in range(2)]  # Two frames
-
-
-def test_create_gt_list(ground_truth_data, gt_boxes_list):
-    created_gt = create_gt_list(ground_truth_data, gt_boxes_list)
-
-    assert isinstance(created_gt, list)
-
-    for item in created_gt:
-        assert isinstance(item, np.ndarray)
-
-    assert len(created_gt) == len(gt_boxes_list)
-
-    for i, array in enumerate(created_gt):
-        for box in array:
-            assert box.shape == (5,)
-
-    i = 0
-    for gt_created in created_gt:
-        for frame_number in range(len(gt_created)):
-            gt_data = ground_truth_data[i]
-            gt_boxes = gt_created[frame_number]
-
-            assert gt_boxes[0] == gt_data["x"]
-            assert gt_boxes[1] == gt_data["y"]
-            assert gt_boxes[2] == gt_data["x"] + gt_data["width"]
-            assert gt_boxes[3] == gt_data["y"] + gt_data["height"]
-            assert gt_boxes[4] == gt_data["id"]
-            i += 1
-
-
-def test_create_gt_list_invalid_data(ground_truth_data):
-    invalid_data = ground_truth_data[:]
-
-    del invalid_data[0]["x"]
-    with pytest.raises(KeyError):
-        create_gt_list(invalid_data, [np.array([]) for _ in range(2)])
-
-
-def test_create_gt_list_insufficient_gt_boxes_list(ground_truth_data):
-    with pytest.raises(IndexError):
-        create_gt_list(ground_truth_data, [np.array([])])
-
-
-=======
->>>>>>> 73d539d5
 def test_extract_bounding_box_info():
     csv_row = [
         "frame_00000001.png",
