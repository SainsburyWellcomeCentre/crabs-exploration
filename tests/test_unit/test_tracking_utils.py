--- conflicted
+++ resolved
@@ -1,17 +1,9 @@
-<<<<<<< HEAD
-import numpy as np
-=======
->>>>>>> c3e653d6
 import pytest
 import torch
 
 from crabs.tracker.utils.tracking import (
     extract_bounding_box_info,
-<<<<<<< HEAD
-    format_bbox_predictions_for_sort,
-=======
     format_and_filter_bbox_predictions_for_sort,
->>>>>>> c3e653d6
 )
 
 
@@ -54,11 +46,7 @@
             ),
         ),
         (
-<<<<<<< HEAD
-            0.85,
-=======
             0.83,
->>>>>>> c3e653d6
             torch.tensor(
                 [
                     [10, 20, 30, 40, 0.9],
@@ -68,34 +56,12 @@
         ),
         (
             0.95,
-<<<<<<< HEAD
-            torch.tensor([]),
-=======
             torch.empty((0, 5)),
->>>>>>> c3e653d6
         ),
     ],
 )
 def test_format_bbox_predictions_for_sort(score_threshold, expected_output):
     # Define the test data
-<<<<<<< HEAD
-    prediction = [
-        {
-            "boxes": torch.tensor(
-                [[10, 20, 30, 40], [50, 60, 70, 80], [15, 25, 35, 45]]
-            ),
-            "scores": torch.tensor([0.9, 0.85, 0.8]),
-        }
-    ]
-
-    # Call the function
-    result = format_bbox_predictions_for_sort(prediction, score_threshold)
-
-    # Assert the result
-    assert np.array_equal(
-        result, expected_output
-    ), f"Expected {expected_output}, but got {result}"
-=======
     prediction = {
         "boxes": torch.tensor(
             [[10, 20, 30, 40], [50, 60, 70, 80], [15, 25, 35, 45]]
@@ -112,5 +78,4 @@
     (
         torch.testing.assert_close(result, expected_output),
         f"Expected {expected_output}, but got {result}",
-    )
->>>>>>> c3e653d6
+    )