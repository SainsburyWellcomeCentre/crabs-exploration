<<<<<<< HEAD
import csv
import tempfile
=======
import re
>>>>>>> 73d539d5
from unittest.mock import MagicMock, patch

import numpy as np
import pytest
import torch

from crabs.detector.utils.visualization import (
    draw_bbox,
    draw_detection,
    read_metrics_from_csv,
    save_images_with_boxes,
)


@pytest.fixture
def sample_image():
    # Create a sample image for testing
    return np.zeros((100, 100, 3), dtype=np.uint8)


@pytest.mark.parametrize(
    "top_left, bottom_right, color",
    [
        ((10, 10), (50, 50), (0, 255, 0)),
    ],
)
def test_draw_bbox(sample_image, top_left, bottom_right, color):
    draw_bbox(sample_image, top_left, bottom_right, color)

    assert np.any(
        sample_image[
            top_left[1] : bottom_right[1], top_left[0] : bottom_right[0]
        ]
        == color
    )  # Check if bounding box is drawn


@pytest.mark.parametrize(
    "top_left, bottom_right, color, label_text",
    [
        ((10, 10), (50, 50), (0, 255, 0), "Test Label"),
    ],
)
def test_draw_bbox_with_label(
    sample_image, top_left, bottom_right, color, label_text
):
    draw_bbox(sample_image, top_left, bottom_right, color, label_text)

    assert np.any(
        sample_image[
            top_left[1] : bottom_right[1], top_left[0] : bottom_right[0]
        ]
        == color
    )


@pytest.mark.parametrize(
    "top_left, bottom_right, color",
    [
        ((10, 10), (15, 15), (0, 255, 0)),
    ],
)
def test_draw_bbox_green(sample_image, top_left, bottom_right, color):
    draw_bbox(sample_image, top_left, bottom_right, color)

    # crop bbox from image
    # Add 1 to include the last row and column of the bounding box
    # slicing in Python excludes the upper bound
    actual_bbox_crop_rgb = sample_image[
        int(top_left[1]) : int(bottom_right[1]) + 1,
        int(top_left[0]) : int(bottom_right[0]) + 1,
    ]

    # build expected result
    bbox_thickness = 2
    crop_size = (
        bottom_right[1] - top_left[1] + 1,
        bottom_right[0] - top_left[0] + 1,
    )

    expected_bbox_crop_g = np.pad(
        np.zeros(
            (
                (crop_size[0] - (2 * bbox_thickness)),
                (crop_size[1] - (2 * bbox_thickness)),
            )
        ),
        ((bbox_thickness,), (bbox_thickness,)),
        constant_values=((255,), (255,)),
    ).astype(np.uint8)

    expected_bbox_crop_g = np.round(expected_bbox_crop_g).astype(np.uint8)

    # append other channels to build rgb
    expected_bbox_crop_rgb = np.stack(
        [
            np.zeros_like(expected_bbox_crop_g),
            expected_bbox_crop_g,
            np.zeros_like(expected_bbox_crop_g),
        ],
        axis=-1,
    )

    assert np.all(expected_bbox_crop_rgb == actual_bbox_crop_rgb)


@pytest.mark.parametrize(
    "annotations, detections",
    [
        (
            [{"boxes": torch.tensor([[10, 10, 20, 20]])}],
            [
                {
                    "scores": torch.tensor([0.9]),
                    "labels": torch.tensor([1]),
                    "boxes": torch.tensor([[30, 30, 40, 40]]),
                }
            ],
        ),
        (
            [
                {"boxes": torch.tensor([[10, 10, 20, 20]])},
                {"boxes": torch.tensor([[50, 50, 60, 60]])},
            ],
            [
                {
                    "scores": torch.tensor([0.9]),
                    "labels": torch.tensor([1]),
                    "boxes": torch.tensor([[30, 30, 40, 40]]),
                },
                {
                    "scores": torch.tensor([0.8]),
                    "labels": torch.tensor([2]),
                    "boxes": torch.tensor([[70, 70, 80, 80]]),
                },
            ],
        ),
        (
            [
                {"boxes": torch.tensor([[10, 10, 20, 20]])},
                {"boxes": torch.tensor([[50, 50, 60, 60]])},
            ],
            None,
        ),
    ],
)
def test_draw_detection(annotations, detections):
    imgs = [torch.rand(3, 100, 100)]
    image_with_boxes = draw_detection(imgs, annotations, detections)
    assert image_with_boxes is not None


@pytest.mark.parametrize(
    "output_dir_name, expected_dir_name",
    [("output", r"^output$"), ("", r"^results_\d{8}_\d{6}$")],
)
@pytest.mark.parametrize(
    "detections",
    [
        (
            [
                {
                    "scores": torch.tensor([0.9]),
                    "labels": torch.tensor([1]),
                    "boxes": torch.tensor([[30, 30, 40, 40]]),
                },
                {
                    "scores": torch.tensor([0.8]),
                    "labels": torch.tensor([2]),
                    "boxes": torch.tensor([[70, 70, 80, 80]]),
                },
            ],
        ),
    ],
)
@patch("crabs.detector.utils.visualization.cv2.imwrite")
@patch("crabs.detector.utils.visualization.os.makedirs")
def test_save_images_with_boxes(
    mock_makedirs, mock_imwrite, detections, output_dir_name, expected_dir_name
):
    trained_model = MagicMock()
    test_dataloader = MagicMock()
    trained_model.return_value = detections

    save_images_with_boxes(
        test_dataloader,
        trained_model,
        output_dir=output_dir_name,
        score_threshold=0.5,
    )

<<<<<<< HEAD
    assert mock_makedirs.called_once_with("results", exist_ok=True)
    assert mock_imwrite.call_count == len(test_dataloader)


@pytest.fixture
def sample_csv_data():
    # Create a sample CSV file with some data
    sample_data = [
        {
            "True Positives": "10",
            "Missed Detections": "2",
            "False Positives": "3",
            "Number of Switches": "1",
            "Total Ground Truth": "15",
            "Mota": "0.8",
        },
        {
            "True Positives": "15",
            "Missed Detections": "3",
            "False Positives": "2",
            "Number of Switches": "2",
            "Total Ground Truth": "20",
            "Mota": "0.9",
        },
    ]
    with tempfile.NamedTemporaryFile(mode="w", delete=False) as temp_file:
        writer = csv.DictWriter(temp_file, fieldnames=sample_data[0].keys())
        writer.writeheader()
        writer.writerows(sample_data)
        temp_file_path = temp_file.name
    yield temp_file_path
    # Clean up after the test
    import os

    os.remove(temp_file_path)


def test_read_metrics_from_csv(sample_csv_data):
    (
        true_positives_list,
        missed_detections_list,
        false_positives_list,
        num_switches_list,
        total_ground_truth_list,
        mota_value_list,
    ) = read_metrics_from_csv(sample_csv_data)

    assert true_positives_list == [10, 15]
    assert missed_detections_list == [2, 3]
    assert false_positives_list == [3, 2]
    assert num_switches_list == [1, 2]
    assert total_ground_truth_list == [15, 20]
    assert mota_value_list == [0.8, 0.9]
=======
    # extract and check first positional argument to (mocked) os.makedirs
    input_path_makedirs = mock_makedirs.call_args[0][0]
    assert re.match(expected_dir_name, input_path_makedirs)

    assert mock_imwrite.call_count == len(test_dataloader)
>>>>>>> 73d539d5
<|MERGE_RESOLUTION|>--- conflicted
+++ resolved
@@ -1,9 +1,6 @@
-<<<<<<< HEAD
 import csv
 import tempfile
-=======
 import re
->>>>>>> 73d539d5
 from unittest.mock import MagicMock, patch
 
 import numpy as np
@@ -195,8 +192,10 @@
         score_threshold=0.5,
     )
 
-<<<<<<< HEAD
-    assert mock_makedirs.called_once_with("results", exist_ok=True)
+    # extract and check first positional argument to (mocked) os.makedirs
+    input_path_makedirs = mock_makedirs.call_args[0][0]
+    assert re.match(expected_dir_name, input_path_makedirs)
+
     assert mock_imwrite.call_count == len(test_dataloader)
 
 
@@ -248,11 +247,4 @@
     assert false_positives_list == [3, 2]
     assert num_switches_list == [1, 2]
     assert total_ground_truth_list == [15, 20]
-    assert mota_value_list == [0.8, 0.9]
-=======
-    # extract and check first positional argument to (mocked) os.makedirs
-    input_path_makedirs = mock_makedirs.call_args[0][0]
-    assert re.match(expected_dir_name, input_path_makedirs)
-
-    assert mock_imwrite.call_count == len(test_dataloader)
->>>>>>> 73d539d5
+    assert mota_value_list == [0.8, 0.9]