--- conflicted
+++ resolved
@@ -32,11 +32,7 @@
     "filterpy",
     "lightning",
     "mlflow",
-<<<<<<< HEAD
-    "optuna"
-=======
     "optuna",
->>>>>>> aff5c23f
 ]
 
 [project.optional-dependencies]
